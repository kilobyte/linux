# kbuild trick to avoid linker error. Can be omitted if a module is built.
obj- := dummy.o

# List of programs to build
hostprogs-y := test_verifier test_maps
hostprogs-y += sock_example
hostprogs-y += sockex1
hostprogs-y += sockex2
hostprogs-y += tracex1
hostprogs-y += tracex2
hostprogs-y += tracex3
hostprogs-y += tracex4

test_verifier-objs := test_verifier.o libbpf.o
test_maps-objs := test_maps.o libbpf.o
sock_example-objs := sock_example.o libbpf.o
sockex1-objs := bpf_load.o libbpf.o sockex1_user.o
sockex2-objs := bpf_load.o libbpf.o sockex2_user.o
tracex1-objs := bpf_load.o libbpf.o tracex1_user.o
tracex2-objs := bpf_load.o libbpf.o tracex2_user.o
tracex3-objs := bpf_load.o libbpf.o tracex3_user.o
tracex4-objs := bpf_load.o libbpf.o tracex4_user.o

# Tell kbuild to always build the programs
always := $(hostprogs-y)
always += sockex1_kern.o
always += sockex2_kern.o
<<<<<<< HEAD
always += tracex1_kern.o
always += tracex2_kern.o
always += tracex3_kern.o
always += tracex4_kern.o
=======
always += tcbpf1_kern.o
>>>>>>> 9f915141

HOSTCFLAGS += -I$(objtree)/usr/include

HOSTCFLAGS_bpf_load.o += -I$(objtree)/usr/include -Wno-unused-variable
HOSTLOADLIBES_sockex1 += -lelf
HOSTLOADLIBES_sockex2 += -lelf
HOSTLOADLIBES_tracex1 += -lelf
HOSTLOADLIBES_tracex2 += -lelf
HOSTLOADLIBES_tracex3 += -lelf
HOSTLOADLIBES_tracex4 += -lelf -lrt

# point this to your LLVM backend with bpf support
LLC=$(srctree)/tools/bpf/llvm/bld/Debug+Asserts/bin/llc

%.o: %.c
	clang $(NOSTDINC_FLAGS) $(LINUXINCLUDE) $(EXTRA_CFLAGS) \
		-D__KERNEL__ -Wno-unused-value -Wno-pointer-sign \
		-O2 -emit-llvm -c $< -o -| $(LLC) -march=bpf -filetype=obj -o $@<|MERGE_RESOLUTION|>--- conflicted
+++ resolved
@@ -25,14 +25,11 @@
 always := $(hostprogs-y)
 always += sockex1_kern.o
 always += sockex2_kern.o
-<<<<<<< HEAD
 always += tracex1_kern.o
 always += tracex2_kern.o
 always += tracex3_kern.o
 always += tracex4_kern.o
-=======
 always += tcbpf1_kern.o
->>>>>>> 9f915141
 
 HOSTCFLAGS += -I$(objtree)/usr/include
 
