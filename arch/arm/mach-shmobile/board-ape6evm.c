--- conflicted
+++ resolved
@@ -86,11 +86,7 @@
 	GPIO_KEY(KEY_VOLUMEDOWN,	329,	"S21"),
 };
 
-<<<<<<< HEAD
-static struct __initdata gpio_keys_platform_data ape6evm_keys_pdata = {
-=======
 static struct gpio_keys_platform_data ape6evm_keys_pdata __initdata = {
->>>>>>> d8ec26d7
 	.buttons	= gpio_buttons,
 	.nbuttons	= ARRAY_SIZE(gpio_buttons),
 };
@@ -117,18 +113,6 @@
 };
 
 /*
-<<<<<<< HEAD
- * On APE6EVM power is supplied to MMCIF by a tps80032 regulator. For now we
- * model a VDD supply to MMCIF, using a fixed 3.3V regulator. Also use the
- * static power supply for SDHI0 and SDHI1, whereas SDHI0's VccQ is also
- * supplied by the same tps80032 regulator and thus can also be adjusted
- * dynamically.
- */
-static struct regulator_consumer_supply fixed3v3_power_consumers[] =
-{
-	REGULATOR_SUPPLY("vmmc", "sh_mmcif.0"),
-	REGULATOR_SUPPLY("vmmc", "sh_mobile_sdhi.0"),
-=======
  * MMC0 power supplies:
  * Both Vcc and VccQ to eMMC on APE6EVM are supplied by a tps80032 voltage
  * regulator. Until support for it is added to this file we simulate the
@@ -172,19 +156,15 @@
  */
 static struct regulator_consumer_supply vcc_sdhi1_consumers[] =
 {
->>>>>>> d8ec26d7
 	REGULATOR_SUPPLY("vmmc", "sh_mobile_sdhi.1"),
 };
 
 /* MMCIF */
 static const struct sh_mmcif_plat_data mmcif0_pdata __initconst = {
 	.caps		= MMC_CAP_8_BIT_DATA | MMC_CAP_NONREMOVABLE,
-<<<<<<< HEAD
-=======
 	.slave_id_tx	= SHDMA_SLAVE_MMCIF0_TX,
 	.slave_id_rx	= SHDMA_SLAVE_MMCIF0_RX,
 	.ccs_unsupported = true,
->>>>>>> d8ec26d7
 };
 
 static const struct resource mmcif0_resources[] __initconst = {
@@ -271,16 +251,6 @@
 	platform_device_register_resndata(&platform_bus, "smsc911x", -1,
 					  lan9220_res, ARRAY_SIZE(lan9220_res),
 					  &lan9220_data, sizeof(lan9220_data));
-<<<<<<< HEAD
-	regulator_register_always_on(1, "fixed-3.3V", fixed3v3_power_consumers,
-				     ARRAY_SIZE(fixed3v3_power_consumers), 3300000);
-	platform_device_register_resndata(&platform_bus, "sh_mmcif", 0,
-					  mmcif0_resources, ARRAY_SIZE(mmcif0_resources),
-					  &mmcif0_pdata, sizeof(mmcif0_pdata));
-	platform_device_register_resndata(&platform_bus, "sh_mobile_sdhi", 0,
-					  sdhi0_resources, ARRAY_SIZE(sdhi0_resources),
-					  &sdhi0_pdata, sizeof(sdhi0_pdata));
-=======
 
 	regulator_register_always_on(1, "MMC0 Vcc", vcc_mmc0_consumers,
 				     ARRAY_SIZE(vcc_mmc0_consumers), 2800000);
@@ -294,7 +264,6 @@
 					  &sdhi0_pdata, sizeof(sdhi0_pdata));
 	regulator_register_always_on(3, "SDHI1 Vcc", vcc_sdhi1_consumers,
 				     ARRAY_SIZE(vcc_sdhi1_consumers), 3300000);
->>>>>>> d8ec26d7
 	platform_device_register_resndata(&platform_bus, "sh_mobile_sdhi", 1,
 					  sdhi1_resources, ARRAY_SIZE(sdhi1_resources),
 					  &sdhi1_pdata, sizeof(sdhi1_pdata));
@@ -312,11 +281,7 @@
 };
 
 DT_MACHINE_START(APE6EVM_DT, "ape6evm")
-<<<<<<< HEAD
-	.init_early	= r8a73a4_init_delay,
-=======
 	.init_early	= r8a73a4_init_early,
->>>>>>> d8ec26d7
 	.init_machine	= ape6evm_add_standard_devices,
 	.dt_compat	= ape6evm_boards_compat_dt,
 MACHINE_END