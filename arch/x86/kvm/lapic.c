--- conflicted
+++ resolved
@@ -2039,8 +2039,6 @@
 	}
 }
 
-<<<<<<< HEAD
-=======
 static void kvm_lapic_xapic_id_updated(struct kvm_lapic *apic)
 {
 	struct kvm *kvm = apic->vcpu->kvm;
@@ -2054,7 +2052,6 @@
 	kvm_set_apicv_inhibit(apic->vcpu->kvm, APICV_INHIBIT_REASON_APIC_ID_MODIFIED);
 }
 
->>>>>>> 88084a3d
 static int kvm_lapic_reg_write(struct kvm_lapic *apic, u32 reg, u32 val)
 {
 	int ret = 0;
@@ -2668,11 +2665,8 @@
 			icr = __kvm_lapic_get_reg64(s->regs, APIC_ICR);
 			__kvm_lapic_set_reg(s->regs, APIC_ICR2, icr >> 32);
 		}
-<<<<<<< HEAD
-=======
 	} else {
 		kvm_lapic_xapic_id_updated(vcpu->arch.apic);
->>>>>>> 88084a3d
 	}
 
 	return 0;
