/* SPDX-License-Identifier: GPL-2.0 */
#ifndef _ASM_X86_UACCESS_64_H
#define _ASM_X86_UACCESS_64_H

/*
 * User space memory access functions
 */
#include <linux/compiler.h>
#include <linux/lockdep.h>
#include <linux/kasan-checks.h>
#include <asm/alternative.h>
#include <asm/cpufeatures.h>
#include <asm/page.h>

/*
 * Copy To/From Userspace
 */

/* Handles exceptions in both to and from, but doesn't do access_ok */
__must_check unsigned long
copy_user_enhanced_fast_string(void *to, const void *from, unsigned len);
__must_check unsigned long
copy_user_generic_string(void *to, const void *from, unsigned len);
__must_check unsigned long
copy_user_generic_unrolled(void *to, const void *from, unsigned len);

static __always_inline __must_check unsigned long
copy_user_generic(void *to, const void *from, unsigned len)
{
	unsigned ret;

	/*
	 * If CPU has ERMS feature, use copy_user_enhanced_fast_string.
	 * Otherwise, if CPU has rep_good feature, use copy_user_generic_string.
	 * Otherwise, use copy_user_generic_unrolled.
	 */
	alternative_call_2(copy_user_generic_unrolled,
			 copy_user_generic_string,
			 X86_FEATURE_REP_GOOD,
			 copy_user_enhanced_fast_string,
			 X86_FEATURE_ERMS,
			 ASM_OUTPUT2("=a" (ret), "=D" (to), "=S" (from),
				     "=d" (len)),
			 "1" (to), "2" (from), "3" (len)
			 : "memory", "rcx", "r8", "r9", "r10", "r11");
	return ret;
}

static __always_inline __must_check unsigned long
copy_to_user_mcsafe(void *to, const void *from, unsigned len)
{
	unsigned long ret;

	__uaccess_begin();
<<<<<<< HEAD
	ret = memcpy_mcsafe(to, from, len);
=======
	/*
	 * Note, __memcpy_mcsafe() is explicitly used since it can
	 * handle exceptions / faults.  memcpy_mcsafe() may fall back to
	 * memcpy() which lacks this handling.
	 */
	ret = __memcpy_mcsafe(to, from, len);
>>>>>>> 70bd23b5
	__uaccess_end();
	return ret;
}

static __always_inline __must_check unsigned long
raw_copy_from_user(void *dst, const void __user *src, unsigned long size)
{
	int ret = 0;

	if (!__builtin_constant_p(size))
		return copy_user_generic(dst, (__force void *)src, size);
	switch (size) {
	case 1:
		__uaccess_begin_nospec();
		__get_user_asm_nozero(*(u8 *)dst, (u8 __user *)src,
			      ret, "b", "b", "=q", 1);
		__uaccess_end();
		return ret;
	case 2:
		__uaccess_begin_nospec();
		__get_user_asm_nozero(*(u16 *)dst, (u16 __user *)src,
			      ret, "w", "w", "=r", 2);
		__uaccess_end();
		return ret;
	case 4:
		__uaccess_begin_nospec();
		__get_user_asm_nozero(*(u32 *)dst, (u32 __user *)src,
			      ret, "l", "k", "=r", 4);
		__uaccess_end();
		return ret;
	case 8:
		__uaccess_begin_nospec();
		__get_user_asm_nozero(*(u64 *)dst, (u64 __user *)src,
			      ret, "q", "", "=r", 8);
		__uaccess_end();
		return ret;
	case 10:
		__uaccess_begin_nospec();
		__get_user_asm_nozero(*(u64 *)dst, (u64 __user *)src,
			       ret, "q", "", "=r", 10);
		if (likely(!ret))
			__get_user_asm_nozero(*(u16 *)(8 + (char *)dst),
				       (u16 __user *)(8 + (char __user *)src),
				       ret, "w", "w", "=r", 2);
		__uaccess_end();
		return ret;
	case 16:
		__uaccess_begin_nospec();
		__get_user_asm_nozero(*(u64 *)dst, (u64 __user *)src,
			       ret, "q", "", "=r", 16);
		if (likely(!ret))
			__get_user_asm_nozero(*(u64 *)(8 + (char *)dst),
				       (u64 __user *)(8 + (char __user *)src),
				       ret, "q", "", "=r", 8);
		__uaccess_end();
		return ret;
	default:
		return copy_user_generic(dst, (__force void *)src, size);
	}
}

static __always_inline __must_check unsigned long
raw_copy_to_user(void __user *dst, const void *src, unsigned long size)
{
	int ret = 0;

	if (!__builtin_constant_p(size))
		return copy_user_generic((__force void *)dst, src, size);
	switch (size) {
	case 1:
		__uaccess_begin();
		__put_user_asm(*(u8 *)src, (u8 __user *)dst,
			      ret, "b", "b", "iq", 1);
		__uaccess_end();
		return ret;
	case 2:
		__uaccess_begin();
		__put_user_asm(*(u16 *)src, (u16 __user *)dst,
			      ret, "w", "w", "ir", 2);
		__uaccess_end();
		return ret;
	case 4:
		__uaccess_begin();
		__put_user_asm(*(u32 *)src, (u32 __user *)dst,
			      ret, "l", "k", "ir", 4);
		__uaccess_end();
		return ret;
	case 8:
		__uaccess_begin();
		__put_user_asm(*(u64 *)src, (u64 __user *)dst,
			      ret, "q", "", "er", 8);
		__uaccess_end();
		return ret;
	case 10:
		__uaccess_begin();
		__put_user_asm(*(u64 *)src, (u64 __user *)dst,
			       ret, "q", "", "er", 10);
		if (likely(!ret)) {
			asm("":::"memory");
			__put_user_asm(4[(u16 *)src], 4 + (u16 __user *)dst,
				       ret, "w", "w", "ir", 2);
		}
		__uaccess_end();
		return ret;
	case 16:
		__uaccess_begin();
		__put_user_asm(*(u64 *)src, (u64 __user *)dst,
			       ret, "q", "", "er", 16);
		if (likely(!ret)) {
			asm("":::"memory");
			__put_user_asm(1[(u64 *)src], 1 + (u64 __user *)dst,
				       ret, "q", "", "er", 8);
		}
		__uaccess_end();
		return ret;
	default:
		return copy_user_generic((__force void *)dst, src, size);
	}
}

static __always_inline __must_check
unsigned long raw_copy_in_user(void __user *dst, const void __user *src, unsigned long size)
{
	return copy_user_generic((__force void *)dst,
				 (__force void *)src, size);
}

extern long __copy_user_nocache(void *dst, const void __user *src,
				unsigned size, int zerorest);

extern long __copy_user_flushcache(void *dst, const void __user *src, unsigned size);
extern void memcpy_page_flushcache(char *to, struct page *page, size_t offset,
			   size_t len);

static inline int
__copy_from_user_inatomic_nocache(void *dst, const void __user *src,
				  unsigned size)
{
	kasan_check_write(dst, size);
	return __copy_user_nocache(dst, src, size, 0);
}

static inline int
__copy_from_user_flushcache(void *dst, const void __user *src, unsigned size)
{
	kasan_check_write(dst, size);
	return __copy_user_flushcache(dst, src, size);
}

unsigned long
copy_user_handle_tail(char *to, char *from, unsigned len);

unsigned long
mcsafe_handle_tail(char *to, char *from, unsigned len);

#endif /* _ASM_X86_UACCESS_64_H */<|MERGE_RESOLUTION|>--- conflicted
+++ resolved
@@ -52,16 +52,12 @@
 	unsigned long ret;
 
 	__uaccess_begin();
-<<<<<<< HEAD
-	ret = memcpy_mcsafe(to, from, len);
-=======
 	/*
 	 * Note, __memcpy_mcsafe() is explicitly used since it can
 	 * handle exceptions / faults.  memcpy_mcsafe() may fall back to
 	 * memcpy() which lacks this handling.
 	 */
 	ret = __memcpy_mcsafe(to, from, len);
->>>>>>> 70bd23b5
 	__uaccess_end();
 	return ret;
 }
