--- conflicted
+++ resolved
@@ -1061,13 +1061,8 @@
 		copy_part(&to, &last, offsetof(struct fxregs_state, st_space),
 			  128, &xsave->i387.st_space);
 	if (header.xfeatures & XFEATURE_MASK_SSE)
-<<<<<<< HEAD
-		copy_part(xstate_offsets[XFEATURE_SSE], 256,
-			  &xsave->i387.xmm_space, &kbuf, &offset_start, &count);
-=======
 		copy_part(&to, &last, xstate_offsets[XFEATURE_SSE],
 			  256, &xsave->i387.xmm_space);
->>>>>>> ce327e1c
 	/*
 	 * Fill xsave->i387.sw_reserved value for ptrace frame:
 	 */
