/*
 * Definitions for measuring cputime on powerpc machines.
 *
 * Copyright (C) 2006 Paul Mackerras, IBM Corp.
 *
 * This program is free software; you can redistribute it and/or
 * modify it under the terms of the GNU General Public License
 * as published by the Free Software Foundation; either version
 * 2 of the License, or (at your option) any later version.
 *
 * If we have CONFIG_VIRT_CPU_ACCOUNTING, we measure cpu time in
 * the same units as the timebase.  Otherwise we measure cpu time
 * in jiffies using the generic definitions.
 */

#ifndef __POWERPC_CPUTIME_H
#define __POWERPC_CPUTIME_H

#ifndef CONFIG_VIRT_CPU_ACCOUNTING
#include <asm-generic/cputime.h>
#ifdef __KERNEL__
static inline void setup_cputime_one_jiffy(void) { }
#endif
#else

#include <linux/types.h>
#include <linux/time.h>
#include <asm/div64.h>
#include <asm/time.h>
#include <asm/param.h>

typedef u64 __nocast cputime_t;
typedef u64 __nocast cputime64_t;

#ifdef __KERNEL__

/*
 * One jiffy in timebase units computed during initialization
 */
extern cputime_t cputime_one_jiffy;

/*
 * Convert cputime <-> jiffies
 */
extern u64 __cputime_jiffies_factor;
DECLARE_PER_CPU(unsigned long, cputime_last_delta);
DECLARE_PER_CPU(unsigned long, cputime_scaled_last_delta);

static inline unsigned long cputime_to_jiffies(const cputime_t ct)
{
	return mulhdu((__force u64) ct, __cputime_jiffies_factor);
}

/* Estimate the scaled cputime by scaling the real cputime based on
 * the last scaled to real ratio */
static inline cputime_t cputime_to_scaled(const cputime_t ct)
{
	if (cpu_has_feature(CPU_FTR_SPURR) &&
	    __get_cpu_var(cputime_last_delta))
		return (__force u64) ct *
			__get_cpu_var(cputime_scaled_last_delta) /
			__get_cpu_var(cputime_last_delta);
	return ct;
}

static inline cputime_t jiffies_to_cputime(const unsigned long jif)
{
	u64 ct;
	unsigned long sec;

	/* have to be a little careful about overflow */
	ct = jif % HZ;
	sec = jif / HZ;
	if (ct) {
		ct *= tb_ticks_per_sec;
		do_div(ct, HZ);
	}
	if (sec)
		ct += (cputime_t) sec * tb_ticks_per_sec;
	return (__force cputime_t) ct;
}

static inline void setup_cputime_one_jiffy(void)
{
	cputime_one_jiffy = jiffies_to_cputime(1);
}

static inline cputime64_t jiffies64_to_cputime64(const u64 jif)
{
	u64 ct;
	u64 sec;

	/* have to be a little careful about overflow */
	ct = jif % HZ;
	sec = jif / HZ;
	if (ct) {
		ct *= tb_ticks_per_sec;
		do_div(ct, HZ);
	}
	if (sec)
		ct += (u64) sec * tb_ticks_per_sec;
	return (__force cputime64_t) ct;
}

static inline u64 cputime64_to_jiffies64(const cputime_t ct)
{
	return mulhdu((__force u64) ct, __cputime_jiffies_factor);
}

/*
 * Convert cputime <-> microseconds
 */
extern u64 __cputime_usec_factor;

static inline unsigned long cputime_to_usecs(const cputime_t ct)
{
<<<<<<< HEAD
	return mulhdu((__force u64) ct, __cputime_msec_factor) * USEC_PER_MSEC;
=======
	return mulhdu(ct, __cputime_usec_factor);
>>>>>>> ef88e391
}

static inline cputime_t usecs_to_cputime(const unsigned long us)
{
	u64 ct;
	unsigned long sec;

	/* have to be a little careful about overflow */
	ct = us % 1000000;
	sec = us / 1000000;
	if (ct) {
		ct *= tb_ticks_per_sec;
		do_div(ct, 1000000);
	}
	if (sec)
		ct += (cputime_t) sec * tb_ticks_per_sec;
	return (__force cputime_t) ct;
}

#define usecs_to_cputime64(us)		usecs_to_cputime(us)

/*
 * Convert cputime <-> seconds
 */
extern u64 __cputime_sec_factor;

static inline unsigned long cputime_to_secs(const cputime_t ct)
{
	return mulhdu((__force u64) ct, __cputime_sec_factor);
}

static inline cputime_t secs_to_cputime(const unsigned long sec)
{
	return (__force cputime_t)((u64) sec * tb_ticks_per_sec);
}

/*
 * Convert cputime <-> timespec
 */
static inline void cputime_to_timespec(const cputime_t ct, struct timespec *p)
{
	u64 x = (__force u64) ct;
	unsigned int frac;

	frac = do_div(x, tb_ticks_per_sec);
	p->tv_sec = x;
	x = (u64) frac * 1000000000;
	do_div(x, tb_ticks_per_sec);
	p->tv_nsec = x;
}

static inline cputime_t timespec_to_cputime(const struct timespec *p)
{
	u64 ct;

	ct = (u64) p->tv_nsec * tb_ticks_per_sec;
	do_div(ct, 1000000000);
	return (__force cputime_t)(ct + (u64) p->tv_sec * tb_ticks_per_sec);
}

/*
 * Convert cputime <-> timeval
 */
static inline void cputime_to_timeval(const cputime_t ct, struct timeval *p)
{
	u64 x = (__force u64) ct;
	unsigned int frac;

	frac = do_div(x, tb_ticks_per_sec);
	p->tv_sec = x;
	x = (u64) frac * 1000000;
	do_div(x, tb_ticks_per_sec);
	p->tv_usec = x;
}

static inline cputime_t timeval_to_cputime(const struct timeval *p)
{
	u64 ct;

	ct = (u64) p->tv_usec * tb_ticks_per_sec;
	do_div(ct, 1000000);
	return (__force cputime_t)(ct + (u64) p->tv_sec * tb_ticks_per_sec);
}

/*
 * Convert cputime <-> clock_t (units of 1/USER_HZ seconds)
 */
extern u64 __cputime_clockt_factor;

static inline unsigned long cputime_to_clock_t(const cputime_t ct)
{
	return mulhdu((__force u64) ct, __cputime_clockt_factor);
}

static inline cputime_t clock_t_to_cputime(const unsigned long clk)
{
	u64 ct;
	unsigned long sec;

	/* have to be a little careful about overflow */
	ct = clk % USER_HZ;
	sec = clk / USER_HZ;
	if (ct) {
		ct *= tb_ticks_per_sec;
		do_div(ct, USER_HZ);
	}
	if (sec)
		ct += (u64) sec * tb_ticks_per_sec;
	return (__force cputime_t) ct;
}

#define cputime64_to_clock_t(ct)	cputime_to_clock_t((cputime_t)(ct))

#endif /* __KERNEL__ */
#endif /* CONFIG_VIRT_CPU_ACCOUNTING */
#endif /* __POWERPC_CPUTIME_H */<|MERGE_RESOLUTION|>--- conflicted
+++ resolved
@@ -114,11 +114,7 @@
 
 static inline unsigned long cputime_to_usecs(const cputime_t ct)
 {
-<<<<<<< HEAD
-	return mulhdu((__force u64) ct, __cputime_msec_factor) * USEC_PER_MSEC;
-=======
-	return mulhdu(ct, __cputime_usec_factor);
->>>>>>> ef88e391
+	return mulhdu((__force u64) ct, __cputime_usec_factor);
 }
 
 static inline cputime_t usecs_to_cputime(const unsigned long us)
