--- conflicted
+++ resolved
@@ -2199,9 +2199,6 @@
 pci_device_to_OF_node(const struct pci_dev *pdev) { return NULL; }
 static inline struct irq_domain *
 pci_host_bridge_of_msi_domain(struct pci_bus *bus) { return NULL; }
-<<<<<<< HEAD
-#endif	/* CONFIG_OF */
-=======
 static inline int pci_parse_request_of_pci_ranges(struct device *dev,
 						  struct list_head *resources,
 						  struct resource **bus_range)
@@ -2209,7 +2206,6 @@
 	return -EINVAL;
 }
 #endif  /* CONFIG_OF */
->>>>>>> 37dddf14
 
 #ifdef CONFIG_ACPI
 struct irq_domain *pci_host_bridge_acpi_msi_domain(struct pci_bus *bus);
