--- conflicted
+++ resolved
@@ -66,15 +66,12 @@
 		(IPV6_ADDR_MULTICAST | IPV6_ADDR_LINKLOCAL | IPV6_ADDR_LOOPBACK);
 }
 
-<<<<<<< HEAD
-=======
 static inline bool rt6_qualify_for_ecmp(const struct fib6_info *f6i)
 {
 	return (f6i->fib6_flags & (RTF_GATEWAY|RTF_ADDRCONF|RTF_DYNAMIC)) ==
 	       RTF_GATEWAY;
 }
 
->>>>>>> 70bd23b5
 void ip6_route_input(struct sk_buff *skb);
 struct dst_entry *ip6_route_input_lookup(struct net *net,
 					 struct net_device *dev,
@@ -276,7 +273,6 @@
 }
 
 static inline bool rt6_duplicate_nexthop(struct fib6_info *a, struct fib6_info *b)
-<<<<<<< HEAD
 {
 	return a->fib6_nh.nh_dev == b->fib6_nh.nh_dev &&
 	       ipv6_addr_equal(&a->fib6_nh.nh_gw, &b->fib6_nh.nh_gw) &&
@@ -304,35 +300,6 @@
 	return mtu;
 }
 
-=======
-{
-	return a->fib6_nh.nh_dev == b->fib6_nh.nh_dev &&
-	       ipv6_addr_equal(&a->fib6_nh.nh_gw, &b->fib6_nh.nh_gw) &&
-	       !lwtunnel_cmp_encap(a->fib6_nh.nh_lwtstate, b->fib6_nh.nh_lwtstate);
-}
-
-static inline unsigned int ip6_dst_mtu_forward(const struct dst_entry *dst)
-{
-	struct inet6_dev *idev;
-	unsigned int mtu;
-
-	if (dst_metric_locked(dst, RTAX_MTU)) {
-		mtu = dst_metric_raw(dst, RTAX_MTU);
-		if (mtu)
-			return mtu;
-	}
-
-	mtu = IPV6_MIN_MTU;
-	rcu_read_lock();
-	idev = __in6_dev_get(dst->dev);
-	if (idev)
-		mtu = idev->cnf.mtu6;
-	rcu_read_unlock();
-
-	return mtu;
-}
-
->>>>>>> 70bd23b5
 u32 ip6_mtu_from_fib6(struct fib6_info *f6i, struct in6_addr *daddr,
 		      struct in6_addr *saddr);
 
