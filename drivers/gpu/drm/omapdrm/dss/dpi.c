--- conflicted
+++ resolved
@@ -32,10 +32,7 @@
 #include <linux/string.h>
 #include <linux/of.h>
 #include <linux/clk.h>
-<<<<<<< HEAD
-=======
 #include <linux/sys_soc.h>
->>>>>>> bb176f67
 
 #include "omapdss.h"
 #include "dss.h"
@@ -713,15 +710,8 @@
 	.get_timings = dpi_get_timings,
 };
 
-<<<<<<< HEAD
-static void dpi_init_output_port(struct platform_device *pdev,
-	struct device_node *port)
-{
-	struct dpi_data *dpi = port->data;
-=======
 static void dpi_init_output_port(struct dpi_data *dpi, struct device_node *port)
 {
->>>>>>> bb176f67
 	struct omap_dss_device *out = &dpi->output;
 	int r;
 	u32 port_num;
@@ -762,12 +752,8 @@
 	omapdss_unregister_output(out);
 }
 
-<<<<<<< HEAD
-int dpi_init_port(struct platform_device *pdev, struct device_node *port)
-=======
 int dpi_init_port(struct platform_device *pdev, struct device_node *port,
 		  enum dss_model dss_model)
->>>>>>> bb176f67
 {
 	struct dpi_data *dpi;
 	struct device_node *ep;
