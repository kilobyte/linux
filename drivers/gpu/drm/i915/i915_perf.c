/*
 * Copyright © 2015-2016 Intel Corporation
 *
 * Permission is hereby granted, free of charge, to any person obtaining a
 * copy of this software and associated documentation files (the "Software"),
 * to deal in the Software without restriction, including without limitation
 * the rights to use, copy, modify, merge, publish, distribute, sublicense,
 * and/or sell copies of the Software, and to permit persons to whom the
 * Software is furnished to do so, subject to the following conditions:
 *
 * The above copyright notice and this permission notice (including the next
 * paragraph) shall be included in all copies or substantial portions of the
 * Software.
 *
 * THE SOFTWARE IS PROVIDED "AS IS", WITHOUT WARRANTY OF ANY KIND, EXPRESS OR
 * IMPLIED, INCLUDING BUT NOT LIMITED TO THE WARRANTIES OF MERCHANTABILITY,
 * FITNESS FOR A PARTICULAR PURPOSE AND NONINFRINGEMENT.  IN NO EVENT SHALL
 * THE AUTHORS OR COPYRIGHT HOLDERS BE LIABLE FOR ANY CLAIM, DAMAGES OR OTHER
 * LIABILITY, WHETHER IN AN ACTION OF CONTRACT, TORT OR OTHERWISE, ARISING
 * FROM, OUT OF OR IN CONNECTION WITH THE SOFTWARE OR THE USE OR OTHER DEALINGS
 * IN THE SOFTWARE.
 *
 * Authors:
 *   Robert Bragg <robert@sixbynine.org>
 */


/**
 * DOC: i915 Perf Overview
 *
 * Gen graphics supports a large number of performance counters that can help
 * driver and application developers understand and optimize their use of the
 * GPU.
 *
 * This i915 perf interface enables userspace to configure and open a file
 * descriptor representing a stream of GPU metrics which can then be read() as
 * a stream of sample records.
 *
 * The interface is particularly suited to exposing buffered metrics that are
 * captured by DMA from the GPU, unsynchronized with and unrelated to the CPU.
 *
 * Streams representing a single context are accessible to applications with a
 * corresponding drm file descriptor, such that OpenGL can use the interface
 * without special privileges. Access to system-wide metrics requires root
 * privileges by default, unless changed via the dev.i915.perf_event_paranoid
 * sysctl option.
 *
 */

/**
 * DOC: i915 Perf History and Comparison with Core Perf
 *
 * The interface was initially inspired by the core Perf infrastructure but
 * some notable differences are:
 *
 * i915 perf file descriptors represent a "stream" instead of an "event"; where
 * a perf event primarily corresponds to a single 64bit value, while a stream
 * might sample sets of tightly-coupled counters, depending on the
 * configuration.  For example the Gen OA unit isn't designed to support
 * orthogonal configurations of individual counters; it's configured for a set
 * of related counters. Samples for an i915 perf stream capturing OA metrics
 * will include a set of counter values packed in a compact HW specific format.
 * The OA unit supports a number of different packing formats which can be
 * selected by the user opening the stream. Perf has support for grouping
 * events, but each event in the group is configured, validated and
 * authenticated individually with separate system calls.
 *
 * i915 perf stream configurations are provided as an array of u64 (key,value)
 * pairs, instead of a fixed struct with multiple miscellaneous config members,
 * interleaved with event-type specific members.
 *
 * i915 perf doesn't support exposing metrics via an mmap'd circular buffer.
 * The supported metrics are being written to memory by the GPU unsynchronized
 * with the CPU, using HW specific packing formats for counter sets. Sometimes
 * the constraints on HW configuration require reports to be filtered before it
 * would be acceptable to expose them to unprivileged applications - to hide
 * the metrics of other processes/contexts. For these use cases a read() based
 * interface is a good fit, and provides an opportunity to filter data as it
 * gets copied from the GPU mapped buffers to userspace buffers.
 *
 *
 * Issues hit with first prototype based on Core Perf
 * ~~~~~~~~~~~~~~~~~~~~~~~~~~~~~~~~~~~~~~~~~~~~~~~~~~
 *
 * The first prototype of this driver was based on the core perf
 * infrastructure, and while we did make that mostly work, with some changes to
 * perf, we found we were breaking or working around too many assumptions baked
 * into perf's currently cpu centric design.
 *
 * In the end we didn't see a clear benefit to making perf's implementation and
 * interface more complex by changing design assumptions while we knew we still
 * wouldn't be able to use any existing perf based userspace tools.
 *
 * Also considering the Gen specific nature of the Observability hardware and
 * how userspace will sometimes need to combine i915 perf OA metrics with
 * side-band OA data captured via MI_REPORT_PERF_COUNT commands; we're
 * expecting the interface to be used by a platform specific userspace such as
 * OpenGL or tools. This is to say; we aren't inherently missing out on having
 * a standard vendor/architecture agnostic interface by not using perf.
 *
 *
 * For posterity, in case we might re-visit trying to adapt core perf to be
 * better suited to exposing i915 metrics these were the main pain points we
 * hit:
 *
 * - The perf based OA PMU driver broke some significant design assumptions:
 *
 *   Existing perf pmus are used for profiling work on a cpu and we were
 *   introducing the idea of _IS_DEVICE pmus with different security
 *   implications, the need to fake cpu-related data (such as user/kernel
 *   registers) to fit with perf's current design, and adding _DEVICE records
 *   as a way to forward device-specific status records.
 *
 *   The OA unit writes reports of counters into a circular buffer, without
 *   involvement from the CPU, making our PMU driver the first of a kind.
 *
 *   Given the way we were periodically forward data from the GPU-mapped, OA
 *   buffer to perf's buffer, those bursts of sample writes looked to perf like
 *   we were sampling too fast and so we had to subvert its throttling checks.
 *
 *   Perf supports groups of counters and allows those to be read via
 *   transactions internally but transactions currently seem designed to be
 *   explicitly initiated from the cpu (say in response to a userspace read())
 *   and while we could pull a report out of the OA buffer we can't
 *   trigger a report from the cpu on demand.
 *
 *   Related to being report based; the OA counters are configured in HW as a
 *   set while perf generally expects counter configurations to be orthogonal.
 *   Although counters can be associated with a group leader as they are
 *   opened, there's no clear precedent for being able to provide group-wide
 *   configuration attributes (for example we want to let userspace choose the
 *   OA unit report format used to capture all counters in a set, or specify a
 *   GPU context to filter metrics on). We avoided using perf's grouping
 *   feature and forwarded OA reports to userspace via perf's 'raw' sample
 *   field. This suited our userspace well considering how coupled the counters
 *   are when dealing with normalizing. It would be inconvenient to split
 *   counters up into separate events, only to require userspace to recombine
 *   them. For Mesa it's also convenient to be forwarded raw, periodic reports
 *   for combining with the side-band raw reports it captures using
 *   MI_REPORT_PERF_COUNT commands.
 *
 *   - As a side note on perf's grouping feature; there was also some concern
 *     that using PERF_FORMAT_GROUP as a way to pack together counter values
 *     would quite drastically inflate our sample sizes, which would likely
 *     lower the effective sampling resolutions we could use when the available
 *     memory bandwidth is limited.
 *
 *     With the OA unit's report formats, counters are packed together as 32
 *     or 40bit values, with the largest report size being 256 bytes.
 *
 *     PERF_FORMAT_GROUP values are 64bit, but there doesn't appear to be a
 *     documented ordering to the values, implying PERF_FORMAT_ID must also be
 *     used to add a 64bit ID before each value; giving 16 bytes per counter.
 *
 *   Related to counter orthogonality; we can't time share the OA unit, while
 *   event scheduling is a central design idea within perf for allowing
 *   userspace to open + enable more events than can be configured in HW at any
 *   one time.  The OA unit is not designed to allow re-configuration while in
 *   use. We can't reconfigure the OA unit without losing internal OA unit
 *   state which we can't access explicitly to save and restore. Reconfiguring
 *   the OA unit is also relatively slow, involving ~100 register writes. From
 *   userspace Mesa also depends on a stable OA configuration when emitting
 *   MI_REPORT_PERF_COUNT commands and importantly the OA unit can't be
 *   disabled while there are outstanding MI_RPC commands lest we hang the
 *   command streamer.
 *
 *   The contents of sample records aren't extensible by device drivers (i.e.
 *   the sample_type bits). As an example; Sourab Gupta had been looking to
 *   attach GPU timestamps to our OA samples. We were shoehorning OA reports
 *   into sample records by using the 'raw' field, but it's tricky to pack more
 *   than one thing into this field because events/core.c currently only lets a
 *   pmu give a single raw data pointer plus len which will be copied into the
 *   ring buffer. To include more than the OA report we'd have to copy the
 *   report into an intermediate larger buffer. I'd been considering allowing a
 *   vector of data+len values to be specified for copying the raw data, but
 *   it felt like a kludge to being using the raw field for this purpose.
 *
 * - It felt like our perf based PMU was making some technical compromises
 *   just for the sake of using perf:
 *
 *   perf_event_open() requires events to either relate to a pid or a specific
 *   cpu core, while our device pmu related to neither.  Events opened with a
 *   pid will be automatically enabled/disabled according to the scheduling of
 *   that process - so not appropriate for us. When an event is related to a
 *   cpu id, perf ensures pmu methods will be invoked via an inter process
 *   interrupt on that core. To avoid invasive changes our userspace opened OA
 *   perf events for a specific cpu. This was workable but it meant the
 *   majority of the OA driver ran in atomic context, including all OA report
 *   forwarding, which wasn't really necessary in our case and seems to make
 *   our locking requirements somewhat complex as we handled the interaction
 *   with the rest of the i915 driver.
 */

#include <linux/anon_inodes.h>
#include <linux/sizes.h>
#include <linux/uuid.h>

#include "gem/i915_gem_context.h"
#include "gem/i915_gem_pm.h"
#include "gt/intel_lrc_reg.h"

#include "i915_drv.h"
#include "i915_oa_hsw.h"
#include "i915_oa_bdw.h"
#include "i915_oa_chv.h"
#include "i915_oa_sklgt2.h"
#include "i915_oa_sklgt3.h"
#include "i915_oa_sklgt4.h"
#include "i915_oa_bxt.h"
#include "i915_oa_kblgt2.h"
#include "i915_oa_kblgt3.h"
#include "i915_oa_glk.h"
#include "i915_oa_cflgt2.h"
#include "i915_oa_cflgt3.h"
#include "i915_oa_cnl.h"
#include "i915_oa_icl.h"

/* HW requires this to be a power of two, between 128k and 16M, though driver
 * is currently generally designed assuming the largest 16M size is used such
 * that the overflow cases are unlikely in normal operation.
 */
#define OA_BUFFER_SIZE		SZ_16M

#define OA_TAKEN(tail, head)	((tail - head) & (OA_BUFFER_SIZE - 1))

/**
 * DOC: OA Tail Pointer Race
 *
 * There's a HW race condition between OA unit tail pointer register updates and
 * writes to memory whereby the tail pointer can sometimes get ahead of what's
 * been written out to the OA buffer so far (in terms of what's visible to the
 * CPU).
 *
 * Although this can be observed explicitly while copying reports to userspace
 * by checking for a zeroed report-id field in tail reports, we want to account
 * for this earlier, as part of the oa_buffer_check to avoid lots of redundant
 * read() attempts.
 *
 * In effect we define a tail pointer for reading that lags the real tail
 * pointer by at least %OA_TAIL_MARGIN_NSEC nanoseconds, which gives enough
 * time for the corresponding reports to become visible to the CPU.
 *
 * To manage this we actually track two tail pointers:
 *  1) An 'aging' tail with an associated timestamp that is tracked until we
 *     can trust the corresponding data is visible to the CPU; at which point
 *     it is considered 'aged'.
 *  2) An 'aged' tail that can be used for read()ing.
 *
 * The two separate pointers let us decouple read()s from tail pointer aging.
 *
 * The tail pointers are checked and updated at a limited rate within a hrtimer
 * callback (the same callback that is used for delivering EPOLLIN events)
 *
 * Initially the tails are marked invalid with %INVALID_TAIL_PTR which
 * indicates that an updated tail pointer is needed.
 *
 * Most of the implementation details for this workaround are in
 * oa_buffer_check_unlocked() and _append_oa_reports()
 *
 * Note for posterity: previously the driver used to define an effective tail
 * pointer that lagged the real pointer by a 'tail margin' measured in bytes
 * derived from %OA_TAIL_MARGIN_NSEC and the configured sampling frequency.
 * This was flawed considering that the OA unit may also automatically generate
 * non-periodic reports (such as on context switch) or the OA unit may be
 * enabled without any periodic sampling.
 */
#define OA_TAIL_MARGIN_NSEC	100000ULL
#define INVALID_TAIL_PTR	0xffffffff

/* frequency for checking whether the OA unit has written new reports to the
 * circular OA buffer...
 */
#define POLL_FREQUENCY 200
#define POLL_PERIOD (NSEC_PER_SEC / POLL_FREQUENCY)

/* for sysctl proc_dointvec_minmax of dev.i915.perf_stream_paranoid */
static u32 i915_perf_stream_paranoid = true;

/* The maximum exponent the hardware accepts is 63 (essentially it selects one
 * of the 64bit timestamp bits to trigger reports from) but there's currently
 * no known use case for sampling as infrequently as once per 47 thousand years.
 *
 * Since the timestamps included in OA reports are only 32bits it seems
 * reasonable to limit the OA exponent where it's still possible to account for
 * overflow in OA report timestamps.
 */
#define OA_EXPONENT_MAX 31

#define INVALID_CTX_ID 0xffffffff

/* On Gen8+ automatically triggered OA reports include a 'reason' field... */
#define OAREPORT_REASON_MASK           0x3f
#define OAREPORT_REASON_SHIFT          19
#define OAREPORT_REASON_TIMER          (1<<0)
#define OAREPORT_REASON_CTX_SWITCH     (1<<3)
#define OAREPORT_REASON_CLK_RATIO      (1<<5)


/* For sysctl proc_dointvec_minmax of i915_oa_max_sample_rate
 *
 * The highest sampling frequency we can theoretically program the OA unit
 * with is always half the timestamp frequency: E.g. 6.25Mhz for Haswell.
 *
 * Initialized just before we register the sysctl parameter.
 */
static int oa_sample_rate_hard_limit;

/* Theoretically we can program the OA unit to sample every 160ns but don't
 * allow that by default unless root...
 *
 * The default threshold of 100000Hz is based on perf's similar
 * kernel.perf_event_max_sample_rate sysctl parameter.
 */
static u32 i915_oa_max_sample_rate = 100000;

/* XXX: beware if future OA HW adds new report formats that the current
 * code assumes all reports have a power-of-two size and ~(size - 1) can
 * be used as a mask to align the OA tail pointer.
 */
static const struct i915_oa_format hsw_oa_formats[I915_OA_FORMAT_MAX] = {
	[I915_OA_FORMAT_A13]	    = { 0, 64 },
	[I915_OA_FORMAT_A29]	    = { 1, 128 },
	[I915_OA_FORMAT_A13_B8_C8]  = { 2, 128 },
	/* A29_B8_C8 Disallowed as 192 bytes doesn't factor into buffer size */
	[I915_OA_FORMAT_B4_C8]	    = { 4, 64 },
	[I915_OA_FORMAT_A45_B8_C8]  = { 5, 256 },
	[I915_OA_FORMAT_B4_C8_A16]  = { 6, 128 },
	[I915_OA_FORMAT_C4_B8]	    = { 7, 64 },
};

static const struct i915_oa_format gen8_plus_oa_formats[I915_OA_FORMAT_MAX] = {
	[I915_OA_FORMAT_A12]		    = { 0, 64 },
	[I915_OA_FORMAT_A12_B8_C8]	    = { 2, 128 },
	[I915_OA_FORMAT_A32u40_A4u32_B8_C8] = { 5, 256 },
	[I915_OA_FORMAT_C4_B8]		    = { 7, 64 },
};

#define SAMPLE_OA_REPORT      (1<<0)

/**
 * struct perf_open_properties - for validated properties given to open a stream
 * @sample_flags: `DRM_I915_PERF_PROP_SAMPLE_*` properties are tracked as flags
 * @single_context: Whether a single or all gpu contexts should be monitored
 * @ctx_handle: A gem ctx handle for use with @single_context
 * @metrics_set: An ID for an OA unit metric set advertised via sysfs
 * @oa_format: An OA unit HW report format
 * @oa_periodic: Whether to enable periodic OA unit sampling
 * @oa_period_exponent: The OA unit sampling period is derived from this
 *
 * As read_properties_unlocked() enumerates and validates the properties given
 * to open a stream of metrics the configuration is built up in the structure
 * which starts out zero initialized.
 */
struct perf_open_properties {
	u32 sample_flags;

	u64 single_context:1;
	u64 ctx_handle;

	/* OA sampling state */
	int metrics_set;
	int oa_format;
	bool oa_periodic;
	int oa_period_exponent;
};

static void free_oa_config(struct drm_i915_private *dev_priv,
			   struct i915_oa_config *oa_config)
{
	if (!PTR_ERR(oa_config->flex_regs))
		kfree(oa_config->flex_regs);
	if (!PTR_ERR(oa_config->b_counter_regs))
		kfree(oa_config->b_counter_regs);
	if (!PTR_ERR(oa_config->mux_regs))
		kfree(oa_config->mux_regs);
	kfree(oa_config);
}

static void put_oa_config(struct drm_i915_private *dev_priv,
			  struct i915_oa_config *oa_config)
{
	if (!atomic_dec_and_test(&oa_config->ref_count))
		return;

	free_oa_config(dev_priv, oa_config);
}

static int get_oa_config(struct drm_i915_private *dev_priv,
			 int metrics_set,
			 struct i915_oa_config **out_config)
{
	int ret;

	if (metrics_set == 1) {
		*out_config = &dev_priv->perf.oa.test_config;
		atomic_inc(&dev_priv->perf.oa.test_config.ref_count);
		return 0;
	}

	ret = mutex_lock_interruptible(&dev_priv->perf.metrics_lock);
	if (ret)
		return ret;

	*out_config = idr_find(&dev_priv->perf.metrics_idr, metrics_set);
	if (!*out_config)
		ret = -EINVAL;
	else
		atomic_inc(&(*out_config)->ref_count);

	mutex_unlock(&dev_priv->perf.metrics_lock);

	return ret;
}

static u32 gen8_oa_hw_tail_read(struct drm_i915_private *dev_priv)
{
	return I915_READ(GEN8_OATAILPTR) & GEN8_OATAILPTR_MASK;
}

static u32 gen7_oa_hw_tail_read(struct drm_i915_private *dev_priv)
{
	u32 oastatus1 = I915_READ(GEN7_OASTATUS1);

	return oastatus1 & GEN7_OASTATUS1_TAIL_MASK;
}

/**
 * oa_buffer_check_unlocked - check for data and update tail ptr state
 * @dev_priv: i915 device instance
 *
 * This is either called via fops (for blocking reads in user ctx) or the poll
 * check hrtimer (atomic ctx) to check the OA buffer tail pointer and check
 * if there is data available for userspace to read.
 *
 * This function is central to providing a workaround for the OA unit tail
 * pointer having a race with respect to what data is visible to the CPU.
 * It is responsible for reading tail pointers from the hardware and giving
 * the pointers time to 'age' before they are made available for reading.
 * (See description of OA_TAIL_MARGIN_NSEC above for further details.)
 *
 * Besides returning true when there is data available to read() this function
 * also has the side effect of updating the oa_buffer.tails[], .aging_timestamp
 * and .aged_tail_idx state used for reading.
 *
 * Note: It's safe to read OA config state here unlocked, assuming that this is
 * only called while the stream is enabled, while the global OA configuration
 * can't be modified.
 *
 * Returns: %true if the OA buffer contains data, else %false
 */
static bool oa_buffer_check_unlocked(struct drm_i915_private *dev_priv)
{
	int report_size = dev_priv->perf.oa.oa_buffer.format_size;
	unsigned long flags;
	unsigned int aged_idx;
	u32 head, hw_tail, aged_tail, aging_tail;
	u64 now;

	/* We have to consider the (unlikely) possibility that read() errors
	 * could result in an OA buffer reset which might reset the head,
	 * tails[] and aged_tail state.
	 */
	spin_lock_irqsave(&dev_priv->perf.oa.oa_buffer.ptr_lock, flags);

	/* NB: The head we observe here might effectively be a little out of
	 * date (between head and tails[aged_idx].offset if there is currently
	 * a read() in progress.
	 */
	head = dev_priv->perf.oa.oa_buffer.head;

	aged_idx = dev_priv->perf.oa.oa_buffer.aged_tail_idx;
	aged_tail = dev_priv->perf.oa.oa_buffer.tails[aged_idx].offset;
	aging_tail = dev_priv->perf.oa.oa_buffer.tails[!aged_idx].offset;

	hw_tail = dev_priv->perf.oa.ops.oa_hw_tail_read(dev_priv);

	/* The tail pointer increases in 64 byte increments,
	 * not in report_size steps...
	 */
	hw_tail &= ~(report_size - 1);

	now = ktime_get_mono_fast_ns();

	/* Update the aged tail
	 *
	 * Flip the tail pointer available for read()s once the aging tail is
	 * old enough to trust that the corresponding data will be visible to
	 * the CPU...
	 *
	 * Do this before updating the aging pointer in case we may be able to
	 * immediately start aging a new pointer too (if new data has become
	 * available) without needing to wait for a later hrtimer callback.
	 */
	if (aging_tail != INVALID_TAIL_PTR &&
	    ((now - dev_priv->perf.oa.oa_buffer.aging_timestamp) >
	     OA_TAIL_MARGIN_NSEC)) {

		aged_idx ^= 1;
		dev_priv->perf.oa.oa_buffer.aged_tail_idx = aged_idx;

		aged_tail = aging_tail;

		/* Mark that we need a new pointer to start aging... */
		dev_priv->perf.oa.oa_buffer.tails[!aged_idx].offset = INVALID_TAIL_PTR;
		aging_tail = INVALID_TAIL_PTR;
	}

	/* Update the aging tail
	 *
	 * We throttle aging tail updates until we have a new tail that
	 * represents >= one report more data than is already available for
	 * reading. This ensures there will be enough data for a successful
	 * read once this new pointer has aged and ensures we will give the new
	 * pointer time to age.
	 */
	if (aging_tail == INVALID_TAIL_PTR &&
	    (aged_tail == INVALID_TAIL_PTR ||
	     OA_TAKEN(hw_tail, aged_tail) >= report_size)) {
		struct i915_vma *vma = dev_priv->perf.oa.oa_buffer.vma;
		u32 gtt_offset = i915_ggtt_offset(vma);

		/* Be paranoid and do a bounds check on the pointer read back
		 * from hardware, just in case some spurious hardware condition
		 * could put the tail out of bounds...
		 */
		if (hw_tail >= gtt_offset &&
		    hw_tail < (gtt_offset + OA_BUFFER_SIZE)) {
			dev_priv->perf.oa.oa_buffer.tails[!aged_idx].offset =
				aging_tail = hw_tail;
			dev_priv->perf.oa.oa_buffer.aging_timestamp = now;
		} else {
			DRM_ERROR("Ignoring spurious out of range OA buffer tail pointer = %u\n",
				  hw_tail);
		}
	}

	spin_unlock_irqrestore(&dev_priv->perf.oa.oa_buffer.ptr_lock, flags);

	return aged_tail == INVALID_TAIL_PTR ?
		false : OA_TAKEN(aged_tail, head) >= report_size;
}

/**
 * append_oa_status - Appends a status record to a userspace read() buffer.
 * @stream: An i915-perf stream opened for OA metrics
 * @buf: destination buffer given by userspace
 * @count: the number of bytes userspace wants to read
 * @offset: (inout): the current position for writing into @buf
 * @type: The kind of status to report to userspace
 *
 * Writes a status record (such as `DRM_I915_PERF_RECORD_OA_REPORT_LOST`)
 * into the userspace read() buffer.
 *
 * The @buf @offset will only be updated on success.
 *
 * Returns: 0 on success, negative error code on failure.
 */
static int append_oa_status(struct i915_perf_stream *stream,
			    char __user *buf,
			    size_t count,
			    size_t *offset,
			    enum drm_i915_perf_record_type type)
{
	struct drm_i915_perf_record_header header = { type, 0, sizeof(header) };

	if ((count - *offset) < header.size)
		return -ENOSPC;

	if (copy_to_user(buf + *offset, &header, sizeof(header)))
		return -EFAULT;

	(*offset) += header.size;

	return 0;
}

/**
 * append_oa_sample - Copies single OA report into userspace read() buffer.
 * @stream: An i915-perf stream opened for OA metrics
 * @buf: destination buffer given by userspace
 * @count: the number of bytes userspace wants to read
 * @offset: (inout): the current position for writing into @buf
 * @report: A single OA report to (optionally) include as part of the sample
 *
 * The contents of a sample are configured through `DRM_I915_PERF_PROP_SAMPLE_*`
 * properties when opening a stream, tracked as `stream->sample_flags`. This
 * function copies the requested components of a single sample to the given
 * read() @buf.
 *
 * The @buf @offset will only be updated on success.
 *
 * Returns: 0 on success, negative error code on failure.
 */
static int append_oa_sample(struct i915_perf_stream *stream,
			    char __user *buf,
			    size_t count,
			    size_t *offset,
			    const u8 *report)
{
	struct drm_i915_private *dev_priv = stream->dev_priv;
	int report_size = dev_priv->perf.oa.oa_buffer.format_size;
	struct drm_i915_perf_record_header header;
	u32 sample_flags = stream->sample_flags;

	header.type = DRM_I915_PERF_RECORD_SAMPLE;
	header.pad = 0;
	header.size = stream->sample_size;

	if ((count - *offset) < header.size)
		return -ENOSPC;

	buf += *offset;
	if (copy_to_user(buf, &header, sizeof(header)))
		return -EFAULT;
	buf += sizeof(header);

	if (sample_flags & SAMPLE_OA_REPORT) {
		if (copy_to_user(buf, report, report_size))
			return -EFAULT;
	}

	(*offset) += header.size;

	return 0;
}

/**
 * Copies all buffered OA reports into userspace read() buffer.
 * @stream: An i915-perf stream opened for OA metrics
 * @buf: destination buffer given by userspace
 * @count: the number of bytes userspace wants to read
 * @offset: (inout): the current position for writing into @buf
 *
 * Notably any error condition resulting in a short read (-%ENOSPC or
 * -%EFAULT) will be returned even though one or more records may
 * have been successfully copied. In this case it's up to the caller
 * to decide if the error should be squashed before returning to
 * userspace.
 *
 * Note: reports are consumed from the head, and appended to the
 * tail, so the tail chases the head?... If you think that's mad
 * and back-to-front you're not alone, but this follows the
 * Gen PRM naming convention.
 *
 * Returns: 0 on success, negative error code on failure.
 */
static int gen8_append_oa_reports(struct i915_perf_stream *stream,
				  char __user *buf,
				  size_t count,
				  size_t *offset)
{
	struct drm_i915_private *dev_priv = stream->dev_priv;
	int report_size = dev_priv->perf.oa.oa_buffer.format_size;
	u8 *oa_buf_base = dev_priv->perf.oa.oa_buffer.vaddr;
	u32 gtt_offset = i915_ggtt_offset(dev_priv->perf.oa.oa_buffer.vma);
	u32 mask = (OA_BUFFER_SIZE - 1);
	size_t start_offset = *offset;
	unsigned long flags;
	unsigned int aged_tail_idx;
	u32 head, tail;
	u32 taken;
	int ret = 0;

	if (WARN_ON(!stream->enabled))
		return -EIO;

	spin_lock_irqsave(&dev_priv->perf.oa.oa_buffer.ptr_lock, flags);

	head = dev_priv->perf.oa.oa_buffer.head;
	aged_tail_idx = dev_priv->perf.oa.oa_buffer.aged_tail_idx;
	tail = dev_priv->perf.oa.oa_buffer.tails[aged_tail_idx].offset;

	spin_unlock_irqrestore(&dev_priv->perf.oa.oa_buffer.ptr_lock, flags);

	/*
	 * An invalid tail pointer here means we're still waiting for the poll
	 * hrtimer callback to give us a pointer
	 */
	if (tail == INVALID_TAIL_PTR)
		return -EAGAIN;

	/*
	 * NB: oa_buffer.head/tail include the gtt_offset which we don't want
	 * while indexing relative to oa_buf_base.
	 */
	head -= gtt_offset;
	tail -= gtt_offset;

	/*
	 * An out of bounds or misaligned head or tail pointer implies a driver
	 * bug since we validate + align the tail pointers we read from the
	 * hardware and we are in full control of the head pointer which should
	 * only be incremented by multiples of the report size (notably also
	 * all a power of two).
	 */
	if (WARN_ONCE(head > OA_BUFFER_SIZE || head % report_size ||
		      tail > OA_BUFFER_SIZE || tail % report_size,
		      "Inconsistent OA buffer pointers: head = %u, tail = %u\n",
		      head, tail))
		return -EIO;


	for (/* none */;
	     (taken = OA_TAKEN(tail, head));
	     head = (head + report_size) & mask) {
		u8 *report = oa_buf_base + head;
		u32 *report32 = (void *)report;
		u32 ctx_id;
		u32 reason;

		/*
		 * All the report sizes factor neatly into the buffer
		 * size so we never expect to see a report split
		 * between the beginning and end of the buffer.
		 *
		 * Given the initial alignment check a misalignment
		 * here would imply a driver bug that would result
		 * in an overrun.
		 */
		if (WARN_ON((OA_BUFFER_SIZE - head) < report_size)) {
			DRM_ERROR("Spurious OA head ptr: non-integral report offset\n");
			break;
		}

		/*
		 * The reason field includes flags identifying what
		 * triggered this specific report (mostly timer
		 * triggered or e.g. due to a context switch).
		 *
		 * This field is never expected to be zero so we can
		 * check that the report isn't invalid before copying
		 * it to userspace...
		 */
		reason = ((report32[0] >> OAREPORT_REASON_SHIFT) &
			  OAREPORT_REASON_MASK);
		if (reason == 0) {
			if (__ratelimit(&dev_priv->perf.oa.spurious_report_rs))
				DRM_NOTE("Skipping spurious, invalid OA report\n");
			continue;
		}

		ctx_id = report32[2] & dev_priv->perf.oa.specific_ctx_id_mask;

		/*
		 * Squash whatever is in the CTX_ID field if it's marked as
		 * invalid to be sure we avoid false-positive, single-context
		 * filtering below...
		 *
		 * Note: that we don't clear the valid_ctx_bit so userspace can
		 * understand that the ID has been squashed by the kernel.
		 */
		if (!(report32[0] & dev_priv->perf.oa.gen8_valid_ctx_bit))
			ctx_id = report32[2] = INVALID_CTX_ID;

		/*
		 * NB: For Gen 8 the OA unit no longer supports clock gating
		 * off for a specific context and the kernel can't securely
		 * stop the counters from updating as system-wide / global
		 * values.
		 *
		 * Automatic reports now include a context ID so reports can be
		 * filtered on the cpu but it's not worth trying to
		 * automatically subtract/hide counter progress for other
		 * contexts while filtering since we can't stop userspace
		 * issuing MI_REPORT_PERF_COUNT commands which would still
		 * provide a side-band view of the real values.
		 *
		 * To allow userspace (such as Mesa/GL_INTEL_performance_query)
		 * to normalize counters for a single filtered context then it
		 * needs be forwarded bookend context-switch reports so that it
		 * can track switches in between MI_REPORT_PERF_COUNT commands
		 * and can itself subtract/ignore the progress of counters
		 * associated with other contexts. Note that the hardware
		 * automatically triggers reports when switching to a new
		 * context which are tagged with the ID of the newly active
		 * context. To avoid the complexity (and likely fragility) of
		 * reading ahead while parsing reports to try and minimize
		 * forwarding redundant context switch reports (i.e. between
		 * other, unrelated contexts) we simply elect to forward them
		 * all.
		 *
		 * We don't rely solely on the reason field to identify context
		 * switches since it's not-uncommon for periodic samples to
		 * identify a switch before any 'context switch' report.
		 */
		if (!dev_priv->perf.oa.exclusive_stream->ctx ||
		    dev_priv->perf.oa.specific_ctx_id == ctx_id ||
		    (dev_priv->perf.oa.oa_buffer.last_ctx_id ==
		     dev_priv->perf.oa.specific_ctx_id) ||
		    reason & OAREPORT_REASON_CTX_SWITCH) {

			/*
			 * While filtering for a single context we avoid
			 * leaking the IDs of other contexts.
			 */
			if (dev_priv->perf.oa.exclusive_stream->ctx &&
			    dev_priv->perf.oa.specific_ctx_id != ctx_id) {
				report32[2] = INVALID_CTX_ID;
			}

			ret = append_oa_sample(stream, buf, count, offset,
					       report);
			if (ret)
				break;

			dev_priv->perf.oa.oa_buffer.last_ctx_id = ctx_id;
		}

		/*
		 * The above reason field sanity check is based on
		 * the assumption that the OA buffer is initially
		 * zeroed and we reset the field after copying so the
		 * check is still meaningful once old reports start
		 * being overwritten.
		 */
		report32[0] = 0;
	}

	if (start_offset != *offset) {
		spin_lock_irqsave(&dev_priv->perf.oa.oa_buffer.ptr_lock, flags);

		/*
		 * We removed the gtt_offset for the copy loop above, indexing
		 * relative to oa_buf_base so put back here...
		 */
		head += gtt_offset;

		I915_WRITE(GEN8_OAHEADPTR, head & GEN8_OAHEADPTR_MASK);
		dev_priv->perf.oa.oa_buffer.head = head;

		spin_unlock_irqrestore(&dev_priv->perf.oa.oa_buffer.ptr_lock, flags);
	}

	return ret;
}

/**
 * gen8_oa_read - copy status records then buffered OA reports
 * @stream: An i915-perf stream opened for OA metrics
 * @buf: destination buffer given by userspace
 * @count: the number of bytes userspace wants to read
 * @offset: (inout): the current position for writing into @buf
 *
 * Checks OA unit status registers and if necessary appends corresponding
 * status records for userspace (such as for a buffer full condition) and then
 * initiate appending any buffered OA reports.
 *
 * Updates @offset according to the number of bytes successfully copied into
 * the userspace buffer.
 *
 * NB: some data may be successfully copied to the userspace buffer
 * even if an error is returned, and this is reflected in the
 * updated @offset.
 *
 * Returns: zero on success or a negative error code
 */
static int gen8_oa_read(struct i915_perf_stream *stream,
			char __user *buf,
			size_t count,
			size_t *offset)
{
	struct drm_i915_private *dev_priv = stream->dev_priv;
	u32 oastatus;
	int ret;

	if (WARN_ON(!dev_priv->perf.oa.oa_buffer.vaddr))
		return -EIO;

	oastatus = I915_READ(GEN8_OASTATUS);

	/*
	 * We treat OABUFFER_OVERFLOW as a significant error:
	 *
	 * Although theoretically we could handle this more gracefully
	 * sometimes, some Gens don't correctly suppress certain
	 * automatically triggered reports in this condition and so we
	 * have to assume that old reports are now being trampled
	 * over.
	 *
	 * Considering how we don't currently give userspace control
	 * over the OA buffer size and always configure a large 16MB
	 * buffer, then a buffer overflow does anyway likely indicate
	 * that something has gone quite badly wrong.
	 */
	if (oastatus & GEN8_OASTATUS_OABUFFER_OVERFLOW) {
		ret = append_oa_status(stream, buf, count, offset,
				       DRM_I915_PERF_RECORD_OA_BUFFER_LOST);
		if (ret)
			return ret;

		DRM_DEBUG("OA buffer overflow (exponent = %d): force restart\n",
			  dev_priv->perf.oa.period_exponent);

		dev_priv->perf.oa.ops.oa_disable(stream);
		dev_priv->perf.oa.ops.oa_enable(stream);

		/*
		 * Note: .oa_enable() is expected to re-init the oabuffer and
		 * reset GEN8_OASTATUS for us
		 */
		oastatus = I915_READ(GEN8_OASTATUS);
	}

	if (oastatus & GEN8_OASTATUS_REPORT_LOST) {
		ret = append_oa_status(stream, buf, count, offset,
				       DRM_I915_PERF_RECORD_OA_REPORT_LOST);
		if (ret)
			return ret;
		I915_WRITE(GEN8_OASTATUS,
			   oastatus & ~GEN8_OASTATUS_REPORT_LOST);
	}

	return gen8_append_oa_reports(stream, buf, count, offset);
}

/**
 * Copies all buffered OA reports into userspace read() buffer.
 * @stream: An i915-perf stream opened for OA metrics
 * @buf: destination buffer given by userspace
 * @count: the number of bytes userspace wants to read
 * @offset: (inout): the current position for writing into @buf
 *
 * Notably any error condition resulting in a short read (-%ENOSPC or
 * -%EFAULT) will be returned even though one or more records may
 * have been successfully copied. In this case it's up to the caller
 * to decide if the error should be squashed before returning to
 * userspace.
 *
 * Note: reports are consumed from the head, and appended to the
 * tail, so the tail chases the head?... If you think that's mad
 * and back-to-front you're not alone, but this follows the
 * Gen PRM naming convention.
 *
 * Returns: 0 on success, negative error code on failure.
 */
static int gen7_append_oa_reports(struct i915_perf_stream *stream,
				  char __user *buf,
				  size_t count,
				  size_t *offset)
{
	struct drm_i915_private *dev_priv = stream->dev_priv;
	int report_size = dev_priv->perf.oa.oa_buffer.format_size;
	u8 *oa_buf_base = dev_priv->perf.oa.oa_buffer.vaddr;
	u32 gtt_offset = i915_ggtt_offset(dev_priv->perf.oa.oa_buffer.vma);
	u32 mask = (OA_BUFFER_SIZE - 1);
	size_t start_offset = *offset;
	unsigned long flags;
	unsigned int aged_tail_idx;
	u32 head, tail;
	u32 taken;
	int ret = 0;

	if (WARN_ON(!stream->enabled))
		return -EIO;

	spin_lock_irqsave(&dev_priv->perf.oa.oa_buffer.ptr_lock, flags);

	head = dev_priv->perf.oa.oa_buffer.head;
	aged_tail_idx = dev_priv->perf.oa.oa_buffer.aged_tail_idx;
	tail = dev_priv->perf.oa.oa_buffer.tails[aged_tail_idx].offset;

	spin_unlock_irqrestore(&dev_priv->perf.oa.oa_buffer.ptr_lock, flags);

	/* An invalid tail pointer here means we're still waiting for the poll
	 * hrtimer callback to give us a pointer
	 */
	if (tail == INVALID_TAIL_PTR)
		return -EAGAIN;

	/* NB: oa_buffer.head/tail include the gtt_offset which we don't want
	 * while indexing relative to oa_buf_base.
	 */
	head -= gtt_offset;
	tail -= gtt_offset;

	/* An out of bounds or misaligned head or tail pointer implies a driver
	 * bug since we validate + align the tail pointers we read from the
	 * hardware and we are in full control of the head pointer which should
	 * only be incremented by multiples of the report size (notably also
	 * all a power of two).
	 */
	if (WARN_ONCE(head > OA_BUFFER_SIZE || head % report_size ||
		      tail > OA_BUFFER_SIZE || tail % report_size,
		      "Inconsistent OA buffer pointers: head = %u, tail = %u\n",
		      head, tail))
		return -EIO;


	for (/* none */;
	     (taken = OA_TAKEN(tail, head));
	     head = (head + report_size) & mask) {
		u8 *report = oa_buf_base + head;
		u32 *report32 = (void *)report;

		/* All the report sizes factor neatly into the buffer
		 * size so we never expect to see a report split
		 * between the beginning and end of the buffer.
		 *
		 * Given the initial alignment check a misalignment
		 * here would imply a driver bug that would result
		 * in an overrun.
		 */
		if (WARN_ON((OA_BUFFER_SIZE - head) < report_size)) {
			DRM_ERROR("Spurious OA head ptr: non-integral report offset\n");
			break;
		}

		/* The report-ID field for periodic samples includes
		 * some undocumented flags related to what triggered
		 * the report and is never expected to be zero so we
		 * can check that the report isn't invalid before
		 * copying it to userspace...
		 */
		if (report32[0] == 0) {
			if (__ratelimit(&dev_priv->perf.oa.spurious_report_rs))
				DRM_NOTE("Skipping spurious, invalid OA report\n");
			continue;
		}

		ret = append_oa_sample(stream, buf, count, offset, report);
		if (ret)
			break;

		/* The above report-id field sanity check is based on
		 * the assumption that the OA buffer is initially
		 * zeroed and we reset the field after copying so the
		 * check is still meaningful once old reports start
		 * being overwritten.
		 */
		report32[0] = 0;
	}

	if (start_offset != *offset) {
		spin_lock_irqsave(&dev_priv->perf.oa.oa_buffer.ptr_lock, flags);

		/* We removed the gtt_offset for the copy loop above, indexing
		 * relative to oa_buf_base so put back here...
		 */
		head += gtt_offset;

		I915_WRITE(GEN7_OASTATUS2,
			   ((head & GEN7_OASTATUS2_HEAD_MASK) |
			    GEN7_OASTATUS2_MEM_SELECT_GGTT));
		dev_priv->perf.oa.oa_buffer.head = head;

		spin_unlock_irqrestore(&dev_priv->perf.oa.oa_buffer.ptr_lock, flags);
	}

	return ret;
}

/**
 * gen7_oa_read - copy status records then buffered OA reports
 * @stream: An i915-perf stream opened for OA metrics
 * @buf: destination buffer given by userspace
 * @count: the number of bytes userspace wants to read
 * @offset: (inout): the current position for writing into @buf
 *
 * Checks Gen 7 specific OA unit status registers and if necessary appends
 * corresponding status records for userspace (such as for a buffer full
 * condition) and then initiate appending any buffered OA reports.
 *
 * Updates @offset according to the number of bytes successfully copied into
 * the userspace buffer.
 *
 * Returns: zero on success or a negative error code
 */
static int gen7_oa_read(struct i915_perf_stream *stream,
			char __user *buf,
			size_t count,
			size_t *offset)
{
	struct drm_i915_private *dev_priv = stream->dev_priv;
	u32 oastatus1;
	int ret;

	if (WARN_ON(!dev_priv->perf.oa.oa_buffer.vaddr))
		return -EIO;

	oastatus1 = I915_READ(GEN7_OASTATUS1);

	/* XXX: On Haswell we don't have a safe way to clear oastatus1
	 * bits while the OA unit is enabled (while the tail pointer
	 * may be updated asynchronously) so we ignore status bits
	 * that have already been reported to userspace.
	 */
	oastatus1 &= ~dev_priv->perf.oa.gen7_latched_oastatus1;

	/* We treat OABUFFER_OVERFLOW as a significant error:
	 *
	 * - The status can be interpreted to mean that the buffer is
	 *   currently full (with a higher precedence than OA_TAKEN()
	 *   which will start to report a near-empty buffer after an
	 *   overflow) but it's awkward that we can't clear the status
	 *   on Haswell, so without a reset we won't be able to catch
	 *   the state again.
	 *
	 * - Since it also implies the HW has started overwriting old
	 *   reports it may also affect our sanity checks for invalid
	 *   reports when copying to userspace that assume new reports
	 *   are being written to cleared memory.
	 *
	 * - In the future we may want to introduce a flight recorder
	 *   mode where the driver will automatically maintain a safe
	 *   guard band between head/tail, avoiding this overflow
	 *   condition, but we avoid the added driver complexity for
	 *   now.
	 */
	if (unlikely(oastatus1 & GEN7_OASTATUS1_OABUFFER_OVERFLOW)) {
		ret = append_oa_status(stream, buf, count, offset,
				       DRM_I915_PERF_RECORD_OA_BUFFER_LOST);
		if (ret)
			return ret;

		DRM_DEBUG("OA buffer overflow (exponent = %d): force restart\n",
			  dev_priv->perf.oa.period_exponent);

		dev_priv->perf.oa.ops.oa_disable(stream);
		dev_priv->perf.oa.ops.oa_enable(stream);

		oastatus1 = I915_READ(GEN7_OASTATUS1);
	}

	if (unlikely(oastatus1 & GEN7_OASTATUS1_REPORT_LOST)) {
		ret = append_oa_status(stream, buf, count, offset,
				       DRM_I915_PERF_RECORD_OA_REPORT_LOST);
		if (ret)
			return ret;
		dev_priv->perf.oa.gen7_latched_oastatus1 |=
			GEN7_OASTATUS1_REPORT_LOST;
	}

	return gen7_append_oa_reports(stream, buf, count, offset);
}

/**
 * i915_oa_wait_unlocked - handles blocking IO until OA data available
 * @stream: An i915-perf stream opened for OA metrics
 *
 * Called when userspace tries to read() from a blocking stream FD opened
 * for OA metrics. It waits until the hrtimer callback finds a non-empty
 * OA buffer and wakes us.
 *
 * Note: it's acceptable to have this return with some false positives
 * since any subsequent read handling will return -EAGAIN if there isn't
 * really data ready for userspace yet.
 *
 * Returns: zero on success or a negative error code
 */
static int i915_oa_wait_unlocked(struct i915_perf_stream *stream)
{
	struct drm_i915_private *dev_priv = stream->dev_priv;

	/* We would wait indefinitely if periodic sampling is not enabled */
	if (!dev_priv->perf.oa.periodic)
		return -EIO;

	return wait_event_interruptible(dev_priv->perf.oa.poll_wq,
					oa_buffer_check_unlocked(dev_priv));
}

/**
 * i915_oa_poll_wait - call poll_wait() for an OA stream poll()
 * @stream: An i915-perf stream opened for OA metrics
 * @file: An i915 perf stream file
 * @wait: poll() state table
 *
 * For handling userspace polling on an i915 perf stream opened for OA metrics,
 * this starts a poll_wait with the wait queue that our hrtimer callback wakes
 * when it sees data ready to read in the circular OA buffer.
 */
static void i915_oa_poll_wait(struct i915_perf_stream *stream,
			      struct file *file,
			      poll_table *wait)
{
	struct drm_i915_private *dev_priv = stream->dev_priv;

	poll_wait(file, &dev_priv->perf.oa.poll_wq, wait);
}

/**
 * i915_oa_read - just calls through to &i915_oa_ops->read
 * @stream: An i915-perf stream opened for OA metrics
 * @buf: destination buffer given by userspace
 * @count: the number of bytes userspace wants to read
 * @offset: (inout): the current position for writing into @buf
 *
 * Updates @offset according to the number of bytes successfully copied into
 * the userspace buffer.
 *
 * Returns: zero on success or a negative error code
 */
static int i915_oa_read(struct i915_perf_stream *stream,
			char __user *buf,
			size_t count,
			size_t *offset)
{
	struct drm_i915_private *dev_priv = stream->dev_priv;

	return dev_priv->perf.oa.ops.read(stream, buf, count, offset);
}

static struct intel_context *oa_pin_context(struct drm_i915_private *i915,
					    struct i915_gem_context *ctx)
{
	struct i915_gem_engines_iter it;
	struct intel_context *ce;
	int err;

	err = i915_mutex_lock_interruptible(&i915->drm);
	if (err)
		return ERR_PTR(err);

	for_each_gem_engine(ce, i915_gem_context_lock_engines(ctx), it) {
		if (ce->engine->class != RENDER_CLASS)
			continue;
<<<<<<< HEAD

		/*
		 * As the ID is the gtt offset of the context's vma we
		 * pin the vma to ensure the ID remains fixed.
		 */
		err = intel_context_pin(ce);
		if (err == 0) {
			i915->perf.oa.pinned_ctx = ce;
			break;
		}
	}
	i915_gem_context_unlock_engines(ctx);

=======

		/*
		 * As the ID is the gtt offset of the context's vma we
		 * pin the vma to ensure the ID remains fixed.
		 */
		err = intel_context_pin(ce);
		if (err == 0) {
			i915->perf.oa.pinned_ctx = ce;
			break;
		}
	}
	i915_gem_context_unlock_engines(ctx);

>>>>>>> bb831786
	mutex_unlock(&i915->drm.struct_mutex);
	if (err)
		return ERR_PTR(err);

	return i915->perf.oa.pinned_ctx;
}

/**
 * oa_get_render_ctx_id - determine and hold ctx hw id
 * @stream: An i915-perf stream opened for OA metrics
 *
 * Determine the render context hw id, and ensure it remains fixed for the
 * lifetime of the stream. This ensures that we don't have to worry about
 * updating the context ID in OACONTROL on the fly.
 *
 * Returns: zero on success or a negative error code
 */
static int oa_get_render_ctx_id(struct i915_perf_stream *stream)
{
	struct drm_i915_private *i915 = stream->dev_priv;
	struct intel_context *ce;

	ce = oa_pin_context(i915, stream->ctx);
	if (IS_ERR(ce))
		return PTR_ERR(ce);

	switch (INTEL_GEN(i915)) {
	case 7: {
		/*
		 * On Haswell we don't do any post processing of the reports
		 * and don't need to use the mask.
		 */
		i915->perf.oa.specific_ctx_id = i915_ggtt_offset(ce->state);
		i915->perf.oa.specific_ctx_id_mask = 0;
		break;
	}

	case 8:
	case 9:
	case 10:
		if (USES_GUC_SUBMISSION(i915)) {
			/*
			 * When using GuC, the context descriptor we write in
			 * i915 is read by GuC and rewritten before it's
			 * actually written into the hardware. The LRCA is
			 * what is put into the context id field of the
			 * context descriptor by GuC. Because it's aligned to
			 * a page, the lower 12bits are always at 0 and
			 * dropped by GuC. They won't be part of the context
			 * ID in the OA reports, so squash those lower bits.
			 */
			i915->perf.oa.specific_ctx_id =
				lower_32_bits(ce->lrc_desc) >> 12;

			/*
			 * GuC uses the top bit to signal proxy submission, so
			 * ignore that bit.
			 */
			i915->perf.oa.specific_ctx_id_mask =
				(1U << (GEN8_CTX_ID_WIDTH - 1)) - 1;
		} else {
			i915->perf.oa.specific_ctx_id_mask =
				(1U << GEN8_CTX_ID_WIDTH) - 1;
			i915->perf.oa.specific_ctx_id =
				upper_32_bits(ce->lrc_desc);
			i915->perf.oa.specific_ctx_id &=
				i915->perf.oa.specific_ctx_id_mask;
		}
		break;

	case 11: {
		i915->perf.oa.specific_ctx_id_mask =
			((1U << GEN11_SW_CTX_ID_WIDTH) - 1) << (GEN11_SW_CTX_ID_SHIFT - 32) |
			((1U << GEN11_ENGINE_INSTANCE_WIDTH) - 1) << (GEN11_ENGINE_INSTANCE_SHIFT - 32) |
			((1 << GEN11_ENGINE_CLASS_WIDTH) - 1) << (GEN11_ENGINE_CLASS_SHIFT - 32);
		i915->perf.oa.specific_ctx_id = upper_32_bits(ce->lrc_desc);
		i915->perf.oa.specific_ctx_id &=
			i915->perf.oa.specific_ctx_id_mask;
		break;
	}

	default:
		MISSING_CASE(INTEL_GEN(i915));
	}

	DRM_DEBUG_DRIVER("filtering on ctx_id=0x%x ctx_id_mask=0x%x\n",
			 i915->perf.oa.specific_ctx_id,
			 i915->perf.oa.specific_ctx_id_mask);

	return 0;
}

/**
 * oa_put_render_ctx_id - counterpart to oa_get_render_ctx_id releases hold
 * @stream: An i915-perf stream opened for OA metrics
 *
 * In case anything needed doing to ensure the context HW ID would remain valid
 * for the lifetime of the stream, then that can be undone here.
 */
static void oa_put_render_ctx_id(struct i915_perf_stream *stream)
{
	struct drm_i915_private *dev_priv = stream->dev_priv;
	struct intel_context *ce;

	dev_priv->perf.oa.specific_ctx_id = INVALID_CTX_ID;
	dev_priv->perf.oa.specific_ctx_id_mask = 0;

	ce = fetch_and_zero(&dev_priv->perf.oa.pinned_ctx);
	if (ce) {
		mutex_lock(&dev_priv->drm.struct_mutex);
		intel_context_unpin(ce);
		mutex_unlock(&dev_priv->drm.struct_mutex);
	}
}

static void
free_oa_buffer(struct drm_i915_private *i915)
{
	mutex_lock(&i915->drm.struct_mutex);

	i915_vma_unpin_and_release(&i915->perf.oa.oa_buffer.vma,
				   I915_VMA_RELEASE_MAP);

	mutex_unlock(&i915->drm.struct_mutex);

	i915->perf.oa.oa_buffer.vaddr = NULL;
}

static void i915_oa_stream_destroy(struct i915_perf_stream *stream)
{
	struct drm_i915_private *dev_priv = stream->dev_priv;

	BUG_ON(stream != dev_priv->perf.oa.exclusive_stream);

	/*
	 * Unset exclusive_stream first, it will be checked while disabling
	 * the metric set on gen8+.
	 */
	mutex_lock(&dev_priv->drm.struct_mutex);
	dev_priv->perf.oa.exclusive_stream = NULL;
	dev_priv->perf.oa.ops.disable_metric_set(dev_priv);
	mutex_unlock(&dev_priv->drm.struct_mutex);

	free_oa_buffer(dev_priv);

	intel_uncore_forcewake_put(&dev_priv->uncore, FORCEWAKE_ALL);
	intel_runtime_pm_put(&dev_priv->runtime_pm, stream->wakeref);

	if (stream->ctx)
		oa_put_render_ctx_id(stream);

	put_oa_config(dev_priv, stream->oa_config);

	if (dev_priv->perf.oa.spurious_report_rs.missed) {
		DRM_NOTE("%d spurious OA report notices suppressed due to ratelimiting\n",
			 dev_priv->perf.oa.spurious_report_rs.missed);
	}
}

static void gen7_init_oa_buffer(struct drm_i915_private *dev_priv)
{
	u32 gtt_offset = i915_ggtt_offset(dev_priv->perf.oa.oa_buffer.vma);
	unsigned long flags;

	spin_lock_irqsave(&dev_priv->perf.oa.oa_buffer.ptr_lock, flags);

	/* Pre-DevBDW: OABUFFER must be set with counters off,
	 * before OASTATUS1, but after OASTATUS2
	 */
	I915_WRITE(GEN7_OASTATUS2,
		   gtt_offset | GEN7_OASTATUS2_MEM_SELECT_GGTT); /* head */
	dev_priv->perf.oa.oa_buffer.head = gtt_offset;

	I915_WRITE(GEN7_OABUFFER, gtt_offset);

	I915_WRITE(GEN7_OASTATUS1, gtt_offset | OABUFFER_SIZE_16M); /* tail */

	/* Mark that we need updated tail pointers to read from... */
	dev_priv->perf.oa.oa_buffer.tails[0].offset = INVALID_TAIL_PTR;
	dev_priv->perf.oa.oa_buffer.tails[1].offset = INVALID_TAIL_PTR;

	spin_unlock_irqrestore(&dev_priv->perf.oa.oa_buffer.ptr_lock, flags);

	/* On Haswell we have to track which OASTATUS1 flags we've
	 * already seen since they can't be cleared while periodic
	 * sampling is enabled.
	 */
	dev_priv->perf.oa.gen7_latched_oastatus1 = 0;

	/* NB: although the OA buffer will initially be allocated
	 * zeroed via shmfs (and so this memset is redundant when
	 * first allocating), we may re-init the OA buffer, either
	 * when re-enabling a stream or in error/reset paths.
	 *
	 * The reason we clear the buffer for each re-init is for the
	 * sanity check in gen7_append_oa_reports() that looks at the
	 * report-id field to make sure it's non-zero which relies on
	 * the assumption that new reports are being written to zeroed
	 * memory...
	 */
	memset(dev_priv->perf.oa.oa_buffer.vaddr, 0, OA_BUFFER_SIZE);

	/* Maybe make ->pollin per-stream state if we support multiple
	 * concurrent streams in the future.
	 */
	dev_priv->perf.oa.pollin = false;
}

static void gen8_init_oa_buffer(struct drm_i915_private *dev_priv)
{
	u32 gtt_offset = i915_ggtt_offset(dev_priv->perf.oa.oa_buffer.vma);
	unsigned long flags;

	spin_lock_irqsave(&dev_priv->perf.oa.oa_buffer.ptr_lock, flags);

	I915_WRITE(GEN8_OASTATUS, 0);
	I915_WRITE(GEN8_OAHEADPTR, gtt_offset);
	dev_priv->perf.oa.oa_buffer.head = gtt_offset;

	I915_WRITE(GEN8_OABUFFER_UDW, 0);

	/*
	 * PRM says:
	 *
	 *  "This MMIO must be set before the OATAILPTR
	 *  register and after the OAHEADPTR register. This is
	 *  to enable proper functionality of the overflow
	 *  bit."
	 */
	I915_WRITE(GEN8_OABUFFER, gtt_offset |
		   OABUFFER_SIZE_16M | GEN8_OABUFFER_MEM_SELECT_GGTT);
	I915_WRITE(GEN8_OATAILPTR, gtt_offset & GEN8_OATAILPTR_MASK);

	/* Mark that we need updated tail pointers to read from... */
	dev_priv->perf.oa.oa_buffer.tails[0].offset = INVALID_TAIL_PTR;
	dev_priv->perf.oa.oa_buffer.tails[1].offset = INVALID_TAIL_PTR;

	/*
	 * Reset state used to recognise context switches, affecting which
	 * reports we will forward to userspace while filtering for a single
	 * context.
	 */
	dev_priv->perf.oa.oa_buffer.last_ctx_id = INVALID_CTX_ID;

	spin_unlock_irqrestore(&dev_priv->perf.oa.oa_buffer.ptr_lock, flags);

	/*
	 * NB: although the OA buffer will initially be allocated
	 * zeroed via shmfs (and so this memset is redundant when
	 * first allocating), we may re-init the OA buffer, either
	 * when re-enabling a stream or in error/reset paths.
	 *
	 * The reason we clear the buffer for each re-init is for the
	 * sanity check in gen8_append_oa_reports() that looks at the
	 * reason field to make sure it's non-zero which relies on
	 * the assumption that new reports are being written to zeroed
	 * memory...
	 */
	memset(dev_priv->perf.oa.oa_buffer.vaddr, 0, OA_BUFFER_SIZE);

	/*
	 * Maybe make ->pollin per-stream state if we support multiple
	 * concurrent streams in the future.
	 */
	dev_priv->perf.oa.pollin = false;
}

static int alloc_oa_buffer(struct drm_i915_private *dev_priv)
{
	struct drm_i915_gem_object *bo;
	struct i915_vma *vma;
	int ret;

	if (WARN_ON(dev_priv->perf.oa.oa_buffer.vma))
		return -ENODEV;

	ret = i915_mutex_lock_interruptible(&dev_priv->drm);
	if (ret)
		return ret;

	BUILD_BUG_ON_NOT_POWER_OF_2(OA_BUFFER_SIZE);
	BUILD_BUG_ON(OA_BUFFER_SIZE < SZ_128K || OA_BUFFER_SIZE > SZ_16M);

	bo = i915_gem_object_create_shmem(dev_priv, OA_BUFFER_SIZE);
	if (IS_ERR(bo)) {
		DRM_ERROR("Failed to allocate OA buffer\n");
		ret = PTR_ERR(bo);
		goto unlock;
	}

	i915_gem_object_set_cache_coherency(bo, I915_CACHE_LLC);

	/* PreHSW required 512K alignment, HSW requires 16M */
	vma = i915_gem_object_ggtt_pin(bo, NULL, 0, SZ_16M, 0);
	if (IS_ERR(vma)) {
		ret = PTR_ERR(vma);
		goto err_unref;
	}
	dev_priv->perf.oa.oa_buffer.vma = vma;

	dev_priv->perf.oa.oa_buffer.vaddr =
		i915_gem_object_pin_map(bo, I915_MAP_WB);
	if (IS_ERR(dev_priv->perf.oa.oa_buffer.vaddr)) {
		ret = PTR_ERR(dev_priv->perf.oa.oa_buffer.vaddr);
		goto err_unpin;
	}

	DRM_DEBUG_DRIVER("OA Buffer initialized, gtt offset = 0x%x, vaddr = %p\n",
			 i915_ggtt_offset(dev_priv->perf.oa.oa_buffer.vma),
			 dev_priv->perf.oa.oa_buffer.vaddr);

	goto unlock;

err_unpin:
	__i915_vma_unpin(vma);

err_unref:
	i915_gem_object_put(bo);

	dev_priv->perf.oa.oa_buffer.vaddr = NULL;
	dev_priv->perf.oa.oa_buffer.vma = NULL;

unlock:
	mutex_unlock(&dev_priv->drm.struct_mutex);
	return ret;
}

static void config_oa_regs(struct drm_i915_private *dev_priv,
			   const struct i915_oa_reg *regs,
			   u32 n_regs)
{
	u32 i;

	for (i = 0; i < n_regs; i++) {
		const struct i915_oa_reg *reg = regs + i;

		I915_WRITE(reg->addr, reg->value);
	}
}

static void delay_after_mux(void)
{
	/*
	 * It apparently takes a fairly long time for a new MUX
	 * configuration to be be applied after these register writes.
	 * This delay duration was derived empirically based on the
	 * render_basic config but hopefully it covers the maximum
	 * configuration latency.
	 *
	 * As a fallback, the checks in _append_oa_reports() to skip
	 * invalid OA reports do also seem to work to discard reports
	 * generated before this config has completed - albeit not
	 * silently.
	 *
	 * Unfortunately this is essentially a magic number, since we
	 * don't currently know of a reliable mechanism for predicting
	 * how long the MUX config will take to apply and besides
	 * seeing invalid reports we don't know of a reliable way to
	 * explicitly check that the MUX config has landed.
	 *
	 * It's even possible we've miss characterized the underlying
	 * problem - it just seems like the simplest explanation why
	 * a delay at this location would mitigate any invalid reports.
	 */
	usleep_range(15000, 20000);
}

static int hsw_enable_metric_set(struct i915_perf_stream *stream)
{
	struct drm_i915_private *dev_priv = stream->dev_priv;
	const struct i915_oa_config *oa_config = stream->oa_config;

	/*
	 * PRM:
	 *
	 * OA unit is using “crclk” for its functionality. When trunk
	 * level clock gating takes place, OA clock would be gated,
	 * unable to count the events from non-render clock domain.
	 * Render clock gating must be disabled when OA is enabled to
	 * count the events from non-render domain. Unit level clock
	 * gating for RCS should also be disabled.
	 */
	I915_WRITE(GEN7_MISCCPCTL, (I915_READ(GEN7_MISCCPCTL) &
				    ~GEN7_DOP_CLOCK_GATE_ENABLE));
	I915_WRITE(GEN6_UCGCTL1, (I915_READ(GEN6_UCGCTL1) |
				  GEN6_CSUNIT_CLOCK_GATE_DISABLE));

	config_oa_regs(dev_priv, oa_config->mux_regs, oa_config->mux_regs_len);
	delay_after_mux();

	config_oa_regs(dev_priv, oa_config->b_counter_regs,
		       oa_config->b_counter_regs_len);

	return 0;
}

static void hsw_disable_metric_set(struct drm_i915_private *dev_priv)
{
	I915_WRITE(GEN6_UCGCTL1, (I915_READ(GEN6_UCGCTL1) &
				  ~GEN6_CSUNIT_CLOCK_GATE_DISABLE));
	I915_WRITE(GEN7_MISCCPCTL, (I915_READ(GEN7_MISCCPCTL) |
				    GEN7_DOP_CLOCK_GATE_ENABLE));

	I915_WRITE(GDT_CHICKEN_BITS, (I915_READ(GDT_CHICKEN_BITS) &
				      ~GT_NOA_ENABLE));
}

/*
 * NB: It must always remain pointer safe to run this even if the OA unit
 * has been disabled.
 *
 * It's fine to put out-of-date values into these per-context registers
 * in the case that the OA unit has been disabled.
 */
static void
gen8_update_reg_state_unlocked(struct intel_context *ce,
			       u32 *reg_state,
			       const struct i915_oa_config *oa_config)
{
	struct drm_i915_private *i915 = ce->gem_context->i915;
	u32 ctx_oactxctrl = i915->perf.oa.ctx_oactxctrl_offset;
	u32 ctx_flexeu0 = i915->perf.oa.ctx_flexeu0_offset;
	/* The MMIO offsets for Flex EU registers aren't contiguous */
	i915_reg_t flex_regs[] = {
		EU_PERF_CNTL0,
		EU_PERF_CNTL1,
		EU_PERF_CNTL2,
		EU_PERF_CNTL3,
		EU_PERF_CNTL4,
		EU_PERF_CNTL5,
		EU_PERF_CNTL6,
	};
	int i;

	CTX_REG(reg_state, ctx_oactxctrl, GEN8_OACTXCONTROL,
		(i915->perf.oa.period_exponent << GEN8_OA_TIMER_PERIOD_SHIFT) |
		(i915->perf.oa.periodic ? GEN8_OA_TIMER_ENABLE : 0) |
		GEN8_OA_COUNTER_RESUME);

	for (i = 0; i < ARRAY_SIZE(flex_regs); i++) {
		u32 state_offset = ctx_flexeu0 + i * 2;
		u32 mmio = i915_mmio_reg_offset(flex_regs[i]);

		/*
		 * This arbitrary default will select the 'EU FPU0 Pipeline
		 * Active' event. In the future it's anticipated that there
		 * will be an explicit 'No Event' we can select, but not yet...
		 */
		u32 value = 0;

		if (oa_config) {
			u32 j;

			for (j = 0; j < oa_config->flex_regs_len; j++) {
				if (i915_mmio_reg_offset(oa_config->flex_regs[j].addr) == mmio) {
					value = oa_config->flex_regs[j].value;
					break;
				}
			}
		}

		CTX_REG(reg_state, state_offset, flex_regs[i], value);
	}

	CTX_REG(reg_state,
		CTX_R_PWR_CLK_STATE, GEN8_R_PWR_CLK_STATE,
		intel_sseu_make_rpcs(i915, &ce->sseu));
}

/*
 * Manages updating the per-context aspects of the OA stream
 * configuration across all contexts.
 *
 * The awkward consideration here is that OACTXCONTROL controls the
 * exponent for periodic sampling which is primarily used for system
 * wide profiling where we'd like a consistent sampling period even in
 * the face of context switches.
 *
 * Our approach of updating the register state context (as opposed to
 * say using a workaround batch buffer) ensures that the hardware
 * won't automatically reload an out-of-date timer exponent even
 * transiently before a WA BB could be parsed.
 *
 * This function needs to:
 * - Ensure the currently running context's per-context OA state is
 *   updated
 * - Ensure that all existing contexts will have the correct per-context
 *   OA state if they are scheduled for use.
 * - Ensure any new contexts will be initialized with the correct
 *   per-context OA state.
 *
 * Note: it's only the RCS/Render context that has any OA state.
 */
static int gen8_configure_all_contexts(struct drm_i915_private *dev_priv,
				       const struct i915_oa_config *oa_config)
{
	unsigned int map_type = i915_coherent_map_type(dev_priv);
	struct i915_gem_context *ctx;
	struct i915_request *rq;
	int ret;

	lockdep_assert_held(&dev_priv->drm.struct_mutex);

	/*
	 * The OA register config is setup through the context image. This image
	 * might be written to by the GPU on context switch (in particular on
	 * lite-restore). This means we can't safely update a context's image,
	 * if this context is scheduled/submitted to run on the GPU.
	 *
	 * We could emit the OA register config through the batch buffer but
	 * this might leave small interval of time where the OA unit is
	 * configured at an invalid sampling period.
	 *
	 * So far the best way to work around this issue seems to be draining
	 * the GPU from any submitted work.
	 */
	ret = i915_gem_wait_for_idle(dev_priv,
				     I915_WAIT_LOCKED,
				     MAX_SCHEDULE_TIMEOUT);
	if (ret)
		return ret;

	/* Update all contexts now that we've stalled the submission. */
	list_for_each_entry(ctx, &dev_priv->contexts.list, link) {
		struct i915_gem_engines_iter it;
		struct intel_context *ce;

		for_each_gem_engine(ce,
				    i915_gem_context_lock_engines(ctx),
				    it) {
			u32 *regs;

			if (ce->engine->class != RENDER_CLASS)
				continue;

			/* OA settings will be set upon first use */
			if (!ce->state)
				continue;

			regs = i915_gem_object_pin_map(ce->state->obj,
						       map_type);
			if (IS_ERR(regs)) {
				i915_gem_context_unlock_engines(ctx);
				return PTR_ERR(regs);
			}

			ce->state->obj->mm.dirty = true;
			regs += LRC_STATE_PN * PAGE_SIZE / sizeof(*regs);

			gen8_update_reg_state_unlocked(ce, regs, oa_config);

			i915_gem_object_unpin_map(ce->state->obj);
		}
		i915_gem_context_unlock_engines(ctx);
	}

	/*
	 * Apply the configuration by doing one context restore of the edited
	 * context image.
	 */
	rq = i915_request_create(dev_priv->engine[RCS0]->kernel_context);
	if (IS_ERR(rq))
		return PTR_ERR(rq);

	i915_request_add(rq);

	return 0;
}

static int gen8_enable_metric_set(struct i915_perf_stream *stream)
{
	struct drm_i915_private *dev_priv = stream->dev_priv;
	const struct i915_oa_config *oa_config = stream->oa_config;
	int ret;

	/*
	 * We disable slice/unslice clock ratio change reports on SKL since
	 * they are too noisy. The HW generates a lot of redundant reports
	 * where the ratio hasn't really changed causing a lot of redundant
	 * work to processes and increasing the chances we'll hit buffer
	 * overruns.
	 *
	 * Although we don't currently use the 'disable overrun' OABUFFER
	 * feature it's worth noting that clock ratio reports have to be
	 * disabled before considering to use that feature since the HW doesn't
	 * correctly block these reports.
	 *
	 * Currently none of the high-level metrics we have depend on knowing
	 * this ratio to normalize.
	 *
	 * Note: This register is not power context saved and restored, but
	 * that's OK considering that we disable RC6 while the OA unit is
	 * enabled.
	 *
	 * The _INCLUDE_CLK_RATIO bit allows the slice/unslice frequency to
	 * be read back from automatically triggered reports, as part of the
	 * RPT_ID field.
	 */
	if (IS_GEN_RANGE(dev_priv, 9, 11)) {
		I915_WRITE(GEN8_OA_DEBUG,
			   _MASKED_BIT_ENABLE(GEN9_OA_DEBUG_DISABLE_CLK_RATIO_REPORTS |
					      GEN9_OA_DEBUG_INCLUDE_CLK_RATIO));
	}

	/*
	 * Update all contexts prior writing the mux configurations as we need
	 * to make sure all slices/subslices are ON before writing to NOA
	 * registers.
	 */
	ret = gen8_configure_all_contexts(dev_priv, oa_config);
	if (ret)
		return ret;

	config_oa_regs(dev_priv, oa_config->mux_regs, oa_config->mux_regs_len);
	delay_after_mux();

	config_oa_regs(dev_priv, oa_config->b_counter_regs,
		       oa_config->b_counter_regs_len);

	return 0;
}

static void gen8_disable_metric_set(struct drm_i915_private *dev_priv)
{
	/* Reset all contexts' slices/subslices configurations. */
	gen8_configure_all_contexts(dev_priv, NULL);

	I915_WRITE(GDT_CHICKEN_BITS, (I915_READ(GDT_CHICKEN_BITS) &
				      ~GT_NOA_ENABLE));
}

static void gen10_disable_metric_set(struct drm_i915_private *dev_priv)
{
	/* Reset all contexts' slices/subslices configurations. */
	gen8_configure_all_contexts(dev_priv, NULL);

	/* Make sure we disable noa to save power. */
	I915_WRITE(RPM_CONFIG1,
		   I915_READ(RPM_CONFIG1) & ~GEN10_GT_NOA_ENABLE);
}

static void gen7_oa_enable(struct i915_perf_stream *stream)
{
	struct drm_i915_private *dev_priv = stream->dev_priv;
	struct i915_gem_context *ctx = stream->ctx;
	u32 ctx_id = dev_priv->perf.oa.specific_ctx_id;
	bool periodic = dev_priv->perf.oa.periodic;
	u32 period_exponent = dev_priv->perf.oa.period_exponent;
	u32 report_format = dev_priv->perf.oa.oa_buffer.format;

	/*
	 * Reset buf pointers so we don't forward reports from before now.
	 *
	 * Think carefully if considering trying to avoid this, since it
	 * also ensures status flags and the buffer itself are cleared
	 * in error paths, and we have checks for invalid reports based
	 * on the assumption that certain fields are written to zeroed
	 * memory which this helps maintains.
	 */
	gen7_init_oa_buffer(dev_priv);

	I915_WRITE(GEN7_OACONTROL,
		   (ctx_id & GEN7_OACONTROL_CTX_MASK) |
		   (period_exponent <<
		    GEN7_OACONTROL_TIMER_PERIOD_SHIFT) |
		   (periodic ? GEN7_OACONTROL_TIMER_ENABLE : 0) |
		   (report_format << GEN7_OACONTROL_FORMAT_SHIFT) |
		   (ctx ? GEN7_OACONTROL_PER_CTX_ENABLE : 0) |
		   GEN7_OACONTROL_ENABLE);
}

static void gen8_oa_enable(struct i915_perf_stream *stream)
{
	struct drm_i915_private *dev_priv = stream->dev_priv;
	u32 report_format = dev_priv->perf.oa.oa_buffer.format;

	/*
	 * Reset buf pointers so we don't forward reports from before now.
	 *
	 * Think carefully if considering trying to avoid this, since it
	 * also ensures status flags and the buffer itself are cleared
	 * in error paths, and we have checks for invalid reports based
	 * on the assumption that certain fields are written to zeroed
	 * memory which this helps maintains.
	 */
	gen8_init_oa_buffer(dev_priv);

	/*
	 * Note: we don't rely on the hardware to perform single context
	 * filtering and instead filter on the cpu based on the context-id
	 * field of reports
	 */
	I915_WRITE(GEN8_OACONTROL, (report_format <<
				    GEN8_OA_REPORT_FORMAT_SHIFT) |
				   GEN8_OA_COUNTER_ENABLE);
}

/**
 * i915_oa_stream_enable - handle `I915_PERF_IOCTL_ENABLE` for OA stream
 * @stream: An i915 perf stream opened for OA metrics
 *
 * [Re]enables hardware periodic sampling according to the period configured
 * when opening the stream. This also starts a hrtimer that will periodically
 * check for data in the circular OA buffer for notifying userspace (e.g.
 * during a read() or poll()).
 */
static void i915_oa_stream_enable(struct i915_perf_stream *stream)
{
	struct drm_i915_private *dev_priv = stream->dev_priv;

	dev_priv->perf.oa.ops.oa_enable(stream);

	if (dev_priv->perf.oa.periodic)
		hrtimer_start(&dev_priv->perf.oa.poll_check_timer,
			      ns_to_ktime(POLL_PERIOD),
			      HRTIMER_MODE_REL_PINNED);
}

static void gen7_oa_disable(struct i915_perf_stream *stream)
{
	struct intel_uncore *uncore = &stream->dev_priv->uncore;

	intel_uncore_write(uncore, GEN7_OACONTROL, 0);
	if (intel_wait_for_register(uncore,
				    GEN7_OACONTROL, GEN7_OACONTROL_ENABLE, 0,
				    50))
		DRM_ERROR("wait for OA to be disabled timed out\n");
}

static void gen8_oa_disable(struct i915_perf_stream *stream)
{
	struct intel_uncore *uncore = &stream->dev_priv->uncore;

	intel_uncore_write(uncore, GEN8_OACONTROL, 0);
	if (intel_wait_for_register(uncore,
				    GEN8_OACONTROL, GEN8_OA_COUNTER_ENABLE, 0,
				    50))
		DRM_ERROR("wait for OA to be disabled timed out\n");
}

/**
 * i915_oa_stream_disable - handle `I915_PERF_IOCTL_DISABLE` for OA stream
 * @stream: An i915 perf stream opened for OA metrics
 *
 * Stops the OA unit from periodically writing counter reports into the
 * circular OA buffer. This also stops the hrtimer that periodically checks for
 * data in the circular OA buffer, for notifying userspace.
 */
static void i915_oa_stream_disable(struct i915_perf_stream *stream)
{
	struct drm_i915_private *dev_priv = stream->dev_priv;

	dev_priv->perf.oa.ops.oa_disable(stream);

	if (dev_priv->perf.oa.periodic)
		hrtimer_cancel(&dev_priv->perf.oa.poll_check_timer);
}

static const struct i915_perf_stream_ops i915_oa_stream_ops = {
	.destroy = i915_oa_stream_destroy,
	.enable = i915_oa_stream_enable,
	.disable = i915_oa_stream_disable,
	.wait_unlocked = i915_oa_wait_unlocked,
	.poll_wait = i915_oa_poll_wait,
	.read = i915_oa_read,
};

/**
 * i915_oa_stream_init - validate combined props for OA stream and init
 * @stream: An i915 perf stream
 * @param: The open parameters passed to `DRM_I915_PERF_OPEN`
 * @props: The property state that configures stream (individually validated)
 *
 * While read_properties_unlocked() validates properties in isolation it
 * doesn't ensure that the combination necessarily makes sense.
 *
 * At this point it has been determined that userspace wants a stream of
 * OA metrics, but still we need to further validate the combined
 * properties are OK.
 *
 * If the configuration makes sense then we can allocate memory for
 * a circular OA buffer and apply the requested metric set configuration.
 *
 * Returns: zero on success or a negative error code.
 */
static int i915_oa_stream_init(struct i915_perf_stream *stream,
			       struct drm_i915_perf_open_param *param,
			       struct perf_open_properties *props)
{
	struct drm_i915_private *dev_priv = stream->dev_priv;
	int format_size;
	int ret;

	/* If the sysfs metrics/ directory wasn't registered for some
	 * reason then don't let userspace try their luck with config
	 * IDs
	 */
	if (!dev_priv->perf.metrics_kobj) {
		DRM_DEBUG("OA metrics weren't advertised via sysfs\n");
		return -EINVAL;
	}

	if (!(props->sample_flags & SAMPLE_OA_REPORT)) {
		DRM_DEBUG("Only OA report sampling supported\n");
		return -EINVAL;
	}

	if (!dev_priv->perf.oa.ops.enable_metric_set) {
		DRM_DEBUG("OA unit not supported\n");
		return -ENODEV;
	}

	/* To avoid the complexity of having to accurately filter
	 * counter reports and marshal to the appropriate client
	 * we currently only allow exclusive access
	 */
	if (dev_priv->perf.oa.exclusive_stream) {
		DRM_DEBUG("OA unit already in use\n");
		return -EBUSY;
	}

	if (!props->oa_format) {
		DRM_DEBUG("OA report format not specified\n");
		return -EINVAL;
	}

	/* We set up some ratelimit state to potentially throttle any _NOTES
	 * about spurious, invalid OA reports which we don't forward to
	 * userspace.
	 *
	 * The initialization is associated with opening the stream (not driver
	 * init) considering we print a _NOTE about any throttling when closing
	 * the stream instead of waiting until driver _fini which no one would
	 * ever see.
	 *
	 * Using the same limiting factors as printk_ratelimit()
	 */
	ratelimit_state_init(&dev_priv->perf.oa.spurious_report_rs,
			     5 * HZ, 10);
	/* Since we use a DRM_NOTE for spurious reports it would be
	 * inconsistent to let __ratelimit() automatically print a warning for
	 * throttling.
	 */
	ratelimit_set_flags(&dev_priv->perf.oa.spurious_report_rs,
			    RATELIMIT_MSG_ON_RELEASE);

	stream->sample_size = sizeof(struct drm_i915_perf_record_header);

	format_size = dev_priv->perf.oa.oa_formats[props->oa_format].size;

	stream->sample_flags |= SAMPLE_OA_REPORT;
	stream->sample_size += format_size;

	dev_priv->perf.oa.oa_buffer.format_size = format_size;
	if (WARN_ON(dev_priv->perf.oa.oa_buffer.format_size == 0))
		return -EINVAL;

	dev_priv->perf.oa.oa_buffer.format =
		dev_priv->perf.oa.oa_formats[props->oa_format].format;

	dev_priv->perf.oa.periodic = props->oa_periodic;
	if (dev_priv->perf.oa.periodic)
		dev_priv->perf.oa.period_exponent = props->oa_period_exponent;

	if (stream->ctx) {
		ret = oa_get_render_ctx_id(stream);
		if (ret) {
			DRM_DEBUG("Invalid context id to filter with\n");
			return ret;
		}
	}

	ret = get_oa_config(dev_priv, props->metrics_set, &stream->oa_config);
	if (ret) {
		DRM_DEBUG("Invalid OA config id=%i\n", props->metrics_set);
		goto err_config;
	}

	/* PRM - observability performance counters:
	 *
	 *   OACONTROL, performance counter enable, note:
	 *
	 *   "When this bit is set, in order to have coherent counts,
	 *   RC6 power state and trunk clock gating must be disabled.
	 *   This can be achieved by programming MMIO registers as
	 *   0xA094=0 and 0xA090[31]=1"
	 *
	 *   In our case we are expecting that taking pm + FORCEWAKE
	 *   references will effectively disable RC6.
	 */
	stream->wakeref = intel_runtime_pm_get(&dev_priv->runtime_pm);
	intel_uncore_forcewake_get(&dev_priv->uncore, FORCEWAKE_ALL);

	ret = alloc_oa_buffer(dev_priv);
	if (ret)
		goto err_oa_buf_alloc;

	ret = i915_mutex_lock_interruptible(&dev_priv->drm);
	if (ret)
		goto err_lock;

	stream->ops = &i915_oa_stream_ops;
	dev_priv->perf.oa.exclusive_stream = stream;

	ret = dev_priv->perf.oa.ops.enable_metric_set(stream);
	if (ret) {
		DRM_DEBUG("Unable to enable metric set\n");
		goto err_enable;
	}

	mutex_unlock(&dev_priv->drm.struct_mutex);

	return 0;

err_enable:
	dev_priv->perf.oa.exclusive_stream = NULL;
	dev_priv->perf.oa.ops.disable_metric_set(dev_priv);
	mutex_unlock(&dev_priv->drm.struct_mutex);

err_lock:
	free_oa_buffer(dev_priv);

err_oa_buf_alloc:
	put_oa_config(dev_priv, stream->oa_config);

	intel_uncore_forcewake_put(&dev_priv->uncore, FORCEWAKE_ALL);
	intel_runtime_pm_put(&dev_priv->runtime_pm, stream->wakeref);

err_config:
	if (stream->ctx)
		oa_put_render_ctx_id(stream);

	return ret;
}

void i915_oa_init_reg_state(struct intel_engine_cs *engine,
			    struct intel_context *ce,
			    u32 *regs)
{
	struct i915_perf_stream *stream;

	if (engine->class != RENDER_CLASS)
		return;

	stream = engine->i915->perf.oa.exclusive_stream;
	if (stream)
		gen8_update_reg_state_unlocked(ce, regs, stream->oa_config);
}

/**
 * i915_perf_read_locked - &i915_perf_stream_ops->read with error normalisation
 * @stream: An i915 perf stream
 * @file: An i915 perf stream file
 * @buf: destination buffer given by userspace
 * @count: the number of bytes userspace wants to read
 * @ppos: (inout) file seek position (unused)
 *
 * Besides wrapping &i915_perf_stream_ops->read this provides a common place to
 * ensure that if we've successfully copied any data then reporting that takes
 * precedence over any internal error status, so the data isn't lost.
 *
 * For example ret will be -ENOSPC whenever there is more buffered data than
 * can be copied to userspace, but that's only interesting if we weren't able
 * to copy some data because it implies the userspace buffer is too small to
 * receive a single record (and we never split records).
 *
 * Another case with ret == -EFAULT is more of a grey area since it would seem
 * like bad form for userspace to ask us to overrun its buffer, but the user
 * knows best:
 *
 *   http://yarchive.net/comp/linux/partial_reads_writes.html
 *
 * Returns: The number of bytes copied or a negative error code on failure.
 */
static ssize_t i915_perf_read_locked(struct i915_perf_stream *stream,
				     struct file *file,
				     char __user *buf,
				     size_t count,
				     loff_t *ppos)
{
	/* Note we keep the offset (aka bytes read) separate from any
	 * error status so that the final check for whether we return
	 * the bytes read with a higher precedence than any error (see
	 * comment below) doesn't need to be handled/duplicated in
	 * stream->ops->read() implementations.
	 */
	size_t offset = 0;
	int ret = stream->ops->read(stream, buf, count, &offset);

	return offset ?: (ret ?: -EAGAIN);
}

/**
 * i915_perf_read - handles read() FOP for i915 perf stream FDs
 * @file: An i915 perf stream file
 * @buf: destination buffer given by userspace
 * @count: the number of bytes userspace wants to read
 * @ppos: (inout) file seek position (unused)
 *
 * The entry point for handling a read() on a stream file descriptor from
 * userspace. Most of the work is left to the i915_perf_read_locked() and
 * &i915_perf_stream_ops->read but to save having stream implementations (of
 * which we might have multiple later) we handle blocking read here.
 *
 * We can also consistently treat trying to read from a disabled stream
 * as an IO error so implementations can assume the stream is enabled
 * while reading.
 *
 * Returns: The number of bytes copied or a negative error code on failure.
 */
static ssize_t i915_perf_read(struct file *file,
			      char __user *buf,
			      size_t count,
			      loff_t *ppos)
{
	struct i915_perf_stream *stream = file->private_data;
	struct drm_i915_private *dev_priv = stream->dev_priv;
	ssize_t ret;

	/* To ensure it's handled consistently we simply treat all reads of a
	 * disabled stream as an error. In particular it might otherwise lead
	 * to a deadlock for blocking file descriptors...
	 */
	if (!stream->enabled)
		return -EIO;

	if (!(file->f_flags & O_NONBLOCK)) {
		/* There's the small chance of false positives from
		 * stream->ops->wait_unlocked.
		 *
		 * E.g. with single context filtering since we only wait until
		 * oabuffer has >= 1 report we don't immediately know whether
		 * any reports really belong to the current context
		 */
		do {
			ret = stream->ops->wait_unlocked(stream);
			if (ret)
				return ret;

			mutex_lock(&dev_priv->perf.lock);
			ret = i915_perf_read_locked(stream, file,
						    buf, count, ppos);
			mutex_unlock(&dev_priv->perf.lock);
		} while (ret == -EAGAIN);
	} else {
		mutex_lock(&dev_priv->perf.lock);
		ret = i915_perf_read_locked(stream, file, buf, count, ppos);
		mutex_unlock(&dev_priv->perf.lock);
	}

	/* We allow the poll checking to sometimes report false positive EPOLLIN
	 * events where we might actually report EAGAIN on read() if there's
	 * not really any data available. In this situation though we don't
	 * want to enter a busy loop between poll() reporting a EPOLLIN event
	 * and read() returning -EAGAIN. Clearing the oa.pollin state here
	 * effectively ensures we back off until the next hrtimer callback
	 * before reporting another EPOLLIN event.
	 */
	if (ret >= 0 || ret == -EAGAIN) {
		/* Maybe make ->pollin per-stream state if we support multiple
		 * concurrent streams in the future.
		 */
		dev_priv->perf.oa.pollin = false;
	}

	return ret;
}

static enum hrtimer_restart oa_poll_check_timer_cb(struct hrtimer *hrtimer)
{
	struct drm_i915_private *dev_priv =
		container_of(hrtimer, typeof(*dev_priv),
			     perf.oa.poll_check_timer);

	if (oa_buffer_check_unlocked(dev_priv)) {
		dev_priv->perf.oa.pollin = true;
		wake_up(&dev_priv->perf.oa.poll_wq);
	}

	hrtimer_forward_now(hrtimer, ns_to_ktime(POLL_PERIOD));

	return HRTIMER_RESTART;
}

/**
 * i915_perf_poll_locked - poll_wait() with a suitable wait queue for stream
 * @dev_priv: i915 device instance
 * @stream: An i915 perf stream
 * @file: An i915 perf stream file
 * @wait: poll() state table
 *
 * For handling userspace polling on an i915 perf stream, this calls through to
 * &i915_perf_stream_ops->poll_wait to call poll_wait() with a wait queue that
 * will be woken for new stream data.
 *
 * Note: The &drm_i915_private->perf.lock mutex has been taken to serialize
 * with any non-file-operation driver hooks.
 *
 * Returns: any poll events that are ready without sleeping
 */
static __poll_t i915_perf_poll_locked(struct drm_i915_private *dev_priv,
					  struct i915_perf_stream *stream,
					  struct file *file,
					  poll_table *wait)
{
	__poll_t events = 0;

	stream->ops->poll_wait(stream, file, wait);

	/* Note: we don't explicitly check whether there's something to read
	 * here since this path may be very hot depending on what else
	 * userspace is polling, or on the timeout in use. We rely solely on
	 * the hrtimer/oa_poll_check_timer_cb to notify us when there are
	 * samples to read.
	 */
	if (dev_priv->perf.oa.pollin)
		events |= EPOLLIN;

	return events;
}

/**
 * i915_perf_poll - call poll_wait() with a suitable wait queue for stream
 * @file: An i915 perf stream file
 * @wait: poll() state table
 *
 * For handling userspace polling on an i915 perf stream, this ensures
 * poll_wait() gets called with a wait queue that will be woken for new stream
 * data.
 *
 * Note: Implementation deferred to i915_perf_poll_locked()
 *
 * Returns: any poll events that are ready without sleeping
 */
static __poll_t i915_perf_poll(struct file *file, poll_table *wait)
{
	struct i915_perf_stream *stream = file->private_data;
	struct drm_i915_private *dev_priv = stream->dev_priv;
	__poll_t ret;

	mutex_lock(&dev_priv->perf.lock);
	ret = i915_perf_poll_locked(dev_priv, stream, file, wait);
	mutex_unlock(&dev_priv->perf.lock);

	return ret;
}

/**
 * i915_perf_enable_locked - handle `I915_PERF_IOCTL_ENABLE` ioctl
 * @stream: A disabled i915 perf stream
 *
 * [Re]enables the associated capture of data for this stream.
 *
 * If a stream was previously enabled then there's currently no intention
 * to provide userspace any guarantee about the preservation of previously
 * buffered data.
 */
static void i915_perf_enable_locked(struct i915_perf_stream *stream)
{
	if (stream->enabled)
		return;

	/* Allow stream->ops->enable() to refer to this */
	stream->enabled = true;

	if (stream->ops->enable)
		stream->ops->enable(stream);
}

/**
 * i915_perf_disable_locked - handle `I915_PERF_IOCTL_DISABLE` ioctl
 * @stream: An enabled i915 perf stream
 *
 * Disables the associated capture of data for this stream.
 *
 * The intention is that disabling an re-enabling a stream will ideally be
 * cheaper than destroying and re-opening a stream with the same configuration,
 * though there are no formal guarantees about what state or buffered data
 * must be retained between disabling and re-enabling a stream.
 *
 * Note: while a stream is disabled it's considered an error for userspace
 * to attempt to read from the stream (-EIO).
 */
static void i915_perf_disable_locked(struct i915_perf_stream *stream)
{
	if (!stream->enabled)
		return;

	/* Allow stream->ops->disable() to refer to this */
	stream->enabled = false;

	if (stream->ops->disable)
		stream->ops->disable(stream);
}

/**
 * i915_perf_ioctl - support ioctl() usage with i915 perf stream FDs
 * @stream: An i915 perf stream
 * @cmd: the ioctl request
 * @arg: the ioctl data
 *
 * Note: The &drm_i915_private->perf.lock mutex has been taken to serialize
 * with any non-file-operation driver hooks.
 *
 * Returns: zero on success or a negative error code. Returns -EINVAL for
 * an unknown ioctl request.
 */
static long i915_perf_ioctl_locked(struct i915_perf_stream *stream,
				   unsigned int cmd,
				   unsigned long arg)
{
	switch (cmd) {
	case I915_PERF_IOCTL_ENABLE:
		i915_perf_enable_locked(stream);
		return 0;
	case I915_PERF_IOCTL_DISABLE:
		i915_perf_disable_locked(stream);
		return 0;
	}

	return -EINVAL;
}

/**
 * i915_perf_ioctl - support ioctl() usage with i915 perf stream FDs
 * @file: An i915 perf stream file
 * @cmd: the ioctl request
 * @arg: the ioctl data
 *
 * Implementation deferred to i915_perf_ioctl_locked().
 *
 * Returns: zero on success or a negative error code. Returns -EINVAL for
 * an unknown ioctl request.
 */
static long i915_perf_ioctl(struct file *file,
			    unsigned int cmd,
			    unsigned long arg)
{
	struct i915_perf_stream *stream = file->private_data;
	struct drm_i915_private *dev_priv = stream->dev_priv;
	long ret;

	mutex_lock(&dev_priv->perf.lock);
	ret = i915_perf_ioctl_locked(stream, cmd, arg);
	mutex_unlock(&dev_priv->perf.lock);

	return ret;
}

/**
 * i915_perf_destroy_locked - destroy an i915 perf stream
 * @stream: An i915 perf stream
 *
 * Frees all resources associated with the given i915 perf @stream, disabling
 * any associated data capture in the process.
 *
 * Note: The &drm_i915_private->perf.lock mutex has been taken to serialize
 * with any non-file-operation driver hooks.
 */
static void i915_perf_destroy_locked(struct i915_perf_stream *stream)
{
	if (stream->enabled)
		i915_perf_disable_locked(stream);

	if (stream->ops->destroy)
		stream->ops->destroy(stream);

	list_del(&stream->link);

	if (stream->ctx)
		i915_gem_context_put(stream->ctx);

	kfree(stream);
}

/**
 * i915_perf_release - handles userspace close() of a stream file
 * @inode: anonymous inode associated with file
 * @file: An i915 perf stream file
 *
 * Cleans up any resources associated with an open i915 perf stream file.
 *
 * NB: close() can't really fail from the userspace point of view.
 *
 * Returns: zero on success or a negative error code.
 */
static int i915_perf_release(struct inode *inode, struct file *file)
{
	struct i915_perf_stream *stream = file->private_data;
	struct drm_i915_private *dev_priv = stream->dev_priv;

	mutex_lock(&dev_priv->perf.lock);
	i915_perf_destroy_locked(stream);
	mutex_unlock(&dev_priv->perf.lock);

	/* Release the reference the perf stream kept on the driver. */
	drm_dev_put(&dev_priv->drm);

	return 0;
}


static const struct file_operations fops = {
	.owner		= THIS_MODULE,
	.llseek		= no_llseek,
	.release	= i915_perf_release,
	.poll		= i915_perf_poll,
	.read		= i915_perf_read,
	.unlocked_ioctl	= i915_perf_ioctl,
	/* Our ioctl have no arguments, so it's safe to use the same function
	 * to handle 32bits compatibility.
	 */
	.compat_ioctl   = i915_perf_ioctl,
};


/**
 * i915_perf_open_ioctl_locked - DRM ioctl() for userspace to open a stream FD
 * @dev_priv: i915 device instance
 * @param: The open parameters passed to 'DRM_I915_PERF_OPEN`
 * @props: individually validated u64 property value pairs
 * @file: drm file
 *
 * See i915_perf_ioctl_open() for interface details.
 *
 * Implements further stream config validation and stream initialization on
 * behalf of i915_perf_open_ioctl() with the &drm_i915_private->perf.lock mutex
 * taken to serialize with any non-file-operation driver hooks.
 *
 * Note: at this point the @props have only been validated in isolation and
 * it's still necessary to validate that the combination of properties makes
 * sense.
 *
 * In the case where userspace is interested in OA unit metrics then further
 * config validation and stream initialization details will be handled by
 * i915_oa_stream_init(). The code here should only validate config state that
 * will be relevant to all stream types / backends.
 *
 * Returns: zero on success or a negative error code.
 */
static int
i915_perf_open_ioctl_locked(struct drm_i915_private *dev_priv,
			    struct drm_i915_perf_open_param *param,
			    struct perf_open_properties *props,
			    struct drm_file *file)
{
	struct i915_gem_context *specific_ctx = NULL;
	struct i915_perf_stream *stream = NULL;
	unsigned long f_flags = 0;
	bool privileged_op = true;
	int stream_fd;
	int ret;

	if (props->single_context) {
		u32 ctx_handle = props->ctx_handle;
		struct drm_i915_file_private *file_priv = file->driver_priv;

		specific_ctx = i915_gem_context_lookup(file_priv, ctx_handle);
		if (!specific_ctx) {
			DRM_DEBUG("Failed to look up context with ID %u for opening perf stream\n",
				  ctx_handle);
			ret = -ENOENT;
			goto err;
		}
	}

	/*
	 * On Haswell the OA unit supports clock gating off for a specific
	 * context and in this mode there's no visibility of metrics for the
	 * rest of the system, which we consider acceptable for a
	 * non-privileged client.
	 *
	 * For Gen8+ the OA unit no longer supports clock gating off for a
	 * specific context and the kernel can't securely stop the counters
	 * from updating as system-wide / global values. Even though we can
	 * filter reports based on the included context ID we can't block
	 * clients from seeing the raw / global counter values via
	 * MI_REPORT_PERF_COUNT commands and so consider it a privileged op to
	 * enable the OA unit by default.
	 */
	if (IS_HASWELL(dev_priv) && specific_ctx)
		privileged_op = false;

	/* Similar to perf's kernel.perf_paranoid_cpu sysctl option
	 * we check a dev.i915.perf_stream_paranoid sysctl option
	 * to determine if it's ok to access system wide OA counters
	 * without CAP_SYS_ADMIN privileges.
	 */
	if (privileged_op &&
	    i915_perf_stream_paranoid && !capable(CAP_SYS_ADMIN)) {
		DRM_DEBUG("Insufficient privileges to open system-wide i915 perf stream\n");
		ret = -EACCES;
		goto err_ctx;
	}

	stream = kzalloc(sizeof(*stream), GFP_KERNEL);
	if (!stream) {
		ret = -ENOMEM;
		goto err_ctx;
	}

	stream->dev_priv = dev_priv;
	stream->ctx = specific_ctx;

	ret = i915_oa_stream_init(stream, param, props);
	if (ret)
		goto err_alloc;

	/* we avoid simply assigning stream->sample_flags = props->sample_flags
	 * to have _stream_init check the combination of sample flags more
	 * thoroughly, but still this is the expected result at this point.
	 */
	if (WARN_ON(stream->sample_flags != props->sample_flags)) {
		ret = -ENODEV;
		goto err_flags;
	}

	list_add(&stream->link, &dev_priv->perf.streams);

	if (param->flags & I915_PERF_FLAG_FD_CLOEXEC)
		f_flags |= O_CLOEXEC;
	if (param->flags & I915_PERF_FLAG_FD_NONBLOCK)
		f_flags |= O_NONBLOCK;

	stream_fd = anon_inode_getfd("[i915_perf]", &fops, stream, f_flags);
	if (stream_fd < 0) {
		ret = stream_fd;
		goto err_open;
	}

	if (!(param->flags & I915_PERF_FLAG_DISABLED))
		i915_perf_enable_locked(stream);

	/* Take a reference on the driver that will be kept with stream_fd
	 * until its release.
	 */
	drm_dev_get(&dev_priv->drm);

	return stream_fd;

err_open:
	list_del(&stream->link);
err_flags:
	if (stream->ops->destroy)
		stream->ops->destroy(stream);
err_alloc:
	kfree(stream);
err_ctx:
	if (specific_ctx)
		i915_gem_context_put(specific_ctx);
err:
	return ret;
}

static u64 oa_exponent_to_ns(struct drm_i915_private *dev_priv, int exponent)
{
	return div64_u64(1000000000ULL * (2ULL << exponent),
			 1000ULL * RUNTIME_INFO(dev_priv)->cs_timestamp_frequency_khz);
}

/**
 * read_properties_unlocked - validate + copy userspace stream open properties
 * @dev_priv: i915 device instance
 * @uprops: The array of u64 key value pairs given by userspace
 * @n_props: The number of key value pairs expected in @uprops
 * @props: The stream configuration built up while validating properties
 *
 * Note this function only validates properties in isolation it doesn't
 * validate that the combination of properties makes sense or that all
 * properties necessary for a particular kind of stream have been set.
 *
 * Note that there currently aren't any ordering requirements for properties so
 * we shouldn't validate or assume anything about ordering here. This doesn't
 * rule out defining new properties with ordering requirements in the future.
 */
static int read_properties_unlocked(struct drm_i915_private *dev_priv,
				    u64 __user *uprops,
				    u32 n_props,
				    struct perf_open_properties *props)
{
	u64 __user *uprop = uprops;
	u32 i;

	memset(props, 0, sizeof(struct perf_open_properties));

	if (!n_props) {
		DRM_DEBUG("No i915 perf properties given\n");
		return -EINVAL;
	}

	/* Considering that ID = 0 is reserved and assuming that we don't
	 * (currently) expect any configurations to ever specify duplicate
	 * values for a particular property ID then the last _PROP_MAX value is
	 * one greater than the maximum number of properties we expect to get
	 * from userspace.
	 */
	if (n_props >= DRM_I915_PERF_PROP_MAX) {
		DRM_DEBUG("More i915 perf properties specified than exist\n");
		return -EINVAL;
	}

	for (i = 0; i < n_props; i++) {
		u64 oa_period, oa_freq_hz;
		u64 id, value;
		int ret;

		ret = get_user(id, uprop);
		if (ret)
			return ret;

		ret = get_user(value, uprop + 1);
		if (ret)
			return ret;

		if (id == 0 || id >= DRM_I915_PERF_PROP_MAX) {
			DRM_DEBUG("Unknown i915 perf property ID\n");
			return -EINVAL;
		}

		switch ((enum drm_i915_perf_property_id)id) {
		case DRM_I915_PERF_PROP_CTX_HANDLE:
			props->single_context = 1;
			props->ctx_handle = value;
			break;
		case DRM_I915_PERF_PROP_SAMPLE_OA:
			if (value)
				props->sample_flags |= SAMPLE_OA_REPORT;
			break;
		case DRM_I915_PERF_PROP_OA_METRICS_SET:
			if (value == 0) {
				DRM_DEBUG("Unknown OA metric set ID\n");
				return -EINVAL;
			}
			props->metrics_set = value;
			break;
		case DRM_I915_PERF_PROP_OA_FORMAT:
			if (value == 0 || value >= I915_OA_FORMAT_MAX) {
				DRM_DEBUG("Out-of-range OA report format %llu\n",
					  value);
				return -EINVAL;
			}
			if (!dev_priv->perf.oa.oa_formats[value].size) {
				DRM_DEBUG("Unsupported OA report format %llu\n",
					  value);
				return -EINVAL;
			}
			props->oa_format = value;
			break;
		case DRM_I915_PERF_PROP_OA_EXPONENT:
			if (value > OA_EXPONENT_MAX) {
				DRM_DEBUG("OA timer exponent too high (> %u)\n",
					 OA_EXPONENT_MAX);
				return -EINVAL;
			}

			/* Theoretically we can program the OA unit to sample
			 * e.g. every 160ns for HSW, 167ns for BDW/SKL or 104ns
			 * for BXT. We don't allow such high sampling
			 * frequencies by default unless root.
			 */

			BUILD_BUG_ON(sizeof(oa_period) != 8);
			oa_period = oa_exponent_to_ns(dev_priv, value);

			/* This check is primarily to ensure that oa_period <=
			 * UINT32_MAX (before passing to do_div which only
			 * accepts a u32 denominator), but we can also skip
			 * checking anything < 1Hz which implicitly can't be
			 * limited via an integer oa_max_sample_rate.
			 */
			if (oa_period <= NSEC_PER_SEC) {
				u64 tmp = NSEC_PER_SEC;
				do_div(tmp, oa_period);
				oa_freq_hz = tmp;
			} else
				oa_freq_hz = 0;

			if (oa_freq_hz > i915_oa_max_sample_rate &&
			    !capable(CAP_SYS_ADMIN)) {
				DRM_DEBUG("OA exponent would exceed the max sampling frequency (sysctl dev.i915.oa_max_sample_rate) %uHz without root privileges\n",
					  i915_oa_max_sample_rate);
				return -EACCES;
			}

			props->oa_periodic = true;
			props->oa_period_exponent = value;
			break;
		case DRM_I915_PERF_PROP_MAX:
			MISSING_CASE(id);
			return -EINVAL;
		}

		uprop += 2;
	}

	return 0;
}

/**
 * i915_perf_open_ioctl - DRM ioctl() for userspace to open a stream FD
 * @dev: drm device
 * @data: ioctl data copied from userspace (unvalidated)
 * @file: drm file
 *
 * Validates the stream open parameters given by userspace including flags
 * and an array of u64 key, value pair properties.
 *
 * Very little is assumed up front about the nature of the stream being
 * opened (for instance we don't assume it's for periodic OA unit metrics). An
 * i915-perf stream is expected to be a suitable interface for other forms of
 * buffered data written by the GPU besides periodic OA metrics.
 *
 * Note we copy the properties from userspace outside of the i915 perf
 * mutex to avoid an awkward lockdep with mmap_sem.
 *
 * Most of the implementation details are handled by
 * i915_perf_open_ioctl_locked() after taking the &drm_i915_private->perf.lock
 * mutex for serializing with any non-file-operation driver hooks.
 *
 * Return: A newly opened i915 Perf stream file descriptor or negative
 * error code on failure.
 */
int i915_perf_open_ioctl(struct drm_device *dev, void *data,
			 struct drm_file *file)
{
	struct drm_i915_private *dev_priv = dev->dev_private;
	struct drm_i915_perf_open_param *param = data;
	struct perf_open_properties props;
	u32 known_open_flags;
	int ret;

	if (!dev_priv->perf.initialized) {
		DRM_DEBUG("i915 perf interface not available for this system\n");
		return -ENOTSUPP;
	}

	known_open_flags = I915_PERF_FLAG_FD_CLOEXEC |
			   I915_PERF_FLAG_FD_NONBLOCK |
			   I915_PERF_FLAG_DISABLED;
	if (param->flags & ~known_open_flags) {
		DRM_DEBUG("Unknown drm_i915_perf_open_param flag\n");
		return -EINVAL;
	}

	ret = read_properties_unlocked(dev_priv,
				       u64_to_user_ptr(param->properties_ptr),
				       param->num_properties,
				       &props);
	if (ret)
		return ret;

	mutex_lock(&dev_priv->perf.lock);
	ret = i915_perf_open_ioctl_locked(dev_priv, param, &props, file);
	mutex_unlock(&dev_priv->perf.lock);

	return ret;
}

/**
 * i915_perf_register - exposes i915-perf to userspace
 * @dev_priv: i915 device instance
 *
 * In particular OA metric sets are advertised under a sysfs metrics/
 * directory allowing userspace to enumerate valid IDs that can be
 * used to open an i915-perf stream.
 */
void i915_perf_register(struct drm_i915_private *dev_priv)
{
	int ret;

	if (!dev_priv->perf.initialized)
		return;

	/* To be sure we're synchronized with an attempted
	 * i915_perf_open_ioctl(); considering that we register after
	 * being exposed to userspace.
	 */
	mutex_lock(&dev_priv->perf.lock);

	dev_priv->perf.metrics_kobj =
		kobject_create_and_add("metrics",
				       &dev_priv->drm.primary->kdev->kobj);
	if (!dev_priv->perf.metrics_kobj)
		goto exit;

	sysfs_attr_init(&dev_priv->perf.oa.test_config.sysfs_metric_id.attr);

	if (INTEL_GEN(dev_priv) >= 11) {
		i915_perf_load_test_config_icl(dev_priv);
	} else if (IS_CANNONLAKE(dev_priv)) {
		i915_perf_load_test_config_cnl(dev_priv);
	} else if (IS_COFFEELAKE(dev_priv)) {
		if (IS_CFL_GT2(dev_priv))
			i915_perf_load_test_config_cflgt2(dev_priv);
		if (IS_CFL_GT3(dev_priv))
			i915_perf_load_test_config_cflgt3(dev_priv);
	} else if (IS_GEMINILAKE(dev_priv)) {
		i915_perf_load_test_config_glk(dev_priv);
	} else if (IS_KABYLAKE(dev_priv)) {
		if (IS_KBL_GT2(dev_priv))
			i915_perf_load_test_config_kblgt2(dev_priv);
		else if (IS_KBL_GT3(dev_priv))
			i915_perf_load_test_config_kblgt3(dev_priv);
	} else if (IS_BROXTON(dev_priv)) {
		i915_perf_load_test_config_bxt(dev_priv);
	} else if (IS_SKYLAKE(dev_priv)) {
		if (IS_SKL_GT2(dev_priv))
			i915_perf_load_test_config_sklgt2(dev_priv);
		else if (IS_SKL_GT3(dev_priv))
			i915_perf_load_test_config_sklgt3(dev_priv);
		else if (IS_SKL_GT4(dev_priv))
			i915_perf_load_test_config_sklgt4(dev_priv);
	} else if (IS_CHERRYVIEW(dev_priv)) {
		i915_perf_load_test_config_chv(dev_priv);
	} else if (IS_BROADWELL(dev_priv)) {
		i915_perf_load_test_config_bdw(dev_priv);
	} else if (IS_HASWELL(dev_priv)) {
		i915_perf_load_test_config_hsw(dev_priv);
}

	if (dev_priv->perf.oa.test_config.id == 0)
		goto sysfs_error;

	ret = sysfs_create_group(dev_priv->perf.metrics_kobj,
				 &dev_priv->perf.oa.test_config.sysfs_metric);
	if (ret)
		goto sysfs_error;

	atomic_set(&dev_priv->perf.oa.test_config.ref_count, 1);

	goto exit;

sysfs_error:
	kobject_put(dev_priv->perf.metrics_kobj);
	dev_priv->perf.metrics_kobj = NULL;

exit:
	mutex_unlock(&dev_priv->perf.lock);
}

/**
 * i915_perf_unregister - hide i915-perf from userspace
 * @dev_priv: i915 device instance
 *
 * i915-perf state cleanup is split up into an 'unregister' and
 * 'deinit' phase where the interface is first hidden from
 * userspace by i915_perf_unregister() before cleaning up
 * remaining state in i915_perf_fini().
 */
void i915_perf_unregister(struct drm_i915_private *dev_priv)
{
	if (!dev_priv->perf.metrics_kobj)
		return;

	sysfs_remove_group(dev_priv->perf.metrics_kobj,
			   &dev_priv->perf.oa.test_config.sysfs_metric);

	kobject_put(dev_priv->perf.metrics_kobj);
	dev_priv->perf.metrics_kobj = NULL;
}

static bool gen8_is_valid_flex_addr(struct drm_i915_private *dev_priv, u32 addr)
{
	static const i915_reg_t flex_eu_regs[] = {
		EU_PERF_CNTL0,
		EU_PERF_CNTL1,
		EU_PERF_CNTL2,
		EU_PERF_CNTL3,
		EU_PERF_CNTL4,
		EU_PERF_CNTL5,
		EU_PERF_CNTL6,
	};
	int i;

	for (i = 0; i < ARRAY_SIZE(flex_eu_regs); i++) {
		if (i915_mmio_reg_offset(flex_eu_regs[i]) == addr)
			return true;
	}
	return false;
}

static bool gen7_is_valid_b_counter_addr(struct drm_i915_private *dev_priv, u32 addr)
{
	return (addr >= i915_mmio_reg_offset(OASTARTTRIG1) &&
		addr <= i915_mmio_reg_offset(OASTARTTRIG8)) ||
		(addr >= i915_mmio_reg_offset(OAREPORTTRIG1) &&
		 addr <= i915_mmio_reg_offset(OAREPORTTRIG8)) ||
		(addr >= i915_mmio_reg_offset(OACEC0_0) &&
		 addr <= i915_mmio_reg_offset(OACEC7_1));
}

static bool gen7_is_valid_mux_addr(struct drm_i915_private *dev_priv, u32 addr)
{
	return addr == i915_mmio_reg_offset(HALF_SLICE_CHICKEN2) ||
		(addr >= i915_mmio_reg_offset(MICRO_BP0_0) &&
		 addr <= i915_mmio_reg_offset(NOA_WRITE)) ||
		(addr >= i915_mmio_reg_offset(OA_PERFCNT1_LO) &&
		 addr <= i915_mmio_reg_offset(OA_PERFCNT2_HI)) ||
		(addr >= i915_mmio_reg_offset(OA_PERFMATRIX_LO) &&
		 addr <= i915_mmio_reg_offset(OA_PERFMATRIX_HI));
}

static bool gen8_is_valid_mux_addr(struct drm_i915_private *dev_priv, u32 addr)
{
	return gen7_is_valid_mux_addr(dev_priv, addr) ||
		addr == i915_mmio_reg_offset(WAIT_FOR_RC6_EXIT) ||
		(addr >= i915_mmio_reg_offset(RPM_CONFIG0) &&
		 addr <= i915_mmio_reg_offset(NOA_CONFIG(8)));
}

static bool gen10_is_valid_mux_addr(struct drm_i915_private *dev_priv, u32 addr)
{
	return gen8_is_valid_mux_addr(dev_priv, addr) ||
		addr == i915_mmio_reg_offset(GEN10_NOA_WRITE_HIGH) ||
		(addr >= i915_mmio_reg_offset(OA_PERFCNT3_LO) &&
		 addr <= i915_mmio_reg_offset(OA_PERFCNT4_HI));
}

static bool hsw_is_valid_mux_addr(struct drm_i915_private *dev_priv, u32 addr)
{
	return gen7_is_valid_mux_addr(dev_priv, addr) ||
		(addr >= 0x25100 && addr <= 0x2FF90) ||
		(addr >= i915_mmio_reg_offset(HSW_MBVID2_NOA0) &&
		 addr <= i915_mmio_reg_offset(HSW_MBVID2_NOA9)) ||
		addr == i915_mmio_reg_offset(HSW_MBVID2_MISR0);
}

static bool chv_is_valid_mux_addr(struct drm_i915_private *dev_priv, u32 addr)
{
	return gen7_is_valid_mux_addr(dev_priv, addr) ||
		(addr >= 0x182300 && addr <= 0x1823A4);
}

static u32 mask_reg_value(u32 reg, u32 val)
{
	/* HALF_SLICE_CHICKEN2 is programmed with a the
	 * WaDisableSTUnitPowerOptimization workaround. Make sure the value
	 * programmed by userspace doesn't change this.
	 */
	if (i915_mmio_reg_offset(HALF_SLICE_CHICKEN2) == reg)
		val = val & ~_MASKED_BIT_ENABLE(GEN8_ST_PO_DISABLE);

	/* WAIT_FOR_RC6_EXIT has only one bit fullfilling the function
	 * indicated by its name and a bunch of selection fields used by OA
	 * configs.
	 */
	if (i915_mmio_reg_offset(WAIT_FOR_RC6_EXIT) == reg)
		val = val & ~_MASKED_BIT_ENABLE(HSW_WAIT_FOR_RC6_EXIT_ENABLE);

	return val;
}

static struct i915_oa_reg *alloc_oa_regs(struct drm_i915_private *dev_priv,
					 bool (*is_valid)(struct drm_i915_private *dev_priv, u32 addr),
					 u32 __user *regs,
					 u32 n_regs)
{
	struct i915_oa_reg *oa_regs;
	int err;
	u32 i;

	if (!n_regs)
		return NULL;

	if (!access_ok(regs, n_regs * sizeof(u32) * 2))
		return ERR_PTR(-EFAULT);

	/* No is_valid function means we're not allowing any register to be programmed. */
	GEM_BUG_ON(!is_valid);
	if (!is_valid)
		return ERR_PTR(-EINVAL);

	oa_regs = kmalloc_array(n_regs, sizeof(*oa_regs), GFP_KERNEL);
	if (!oa_regs)
		return ERR_PTR(-ENOMEM);

	for (i = 0; i < n_regs; i++) {
		u32 addr, value;

		err = get_user(addr, regs);
		if (err)
			goto addr_err;

		if (!is_valid(dev_priv, addr)) {
			DRM_DEBUG("Invalid oa_reg address: %X\n", addr);
			err = -EINVAL;
			goto addr_err;
		}

		err = get_user(value, regs + 1);
		if (err)
			goto addr_err;

		oa_regs[i].addr = _MMIO(addr);
		oa_regs[i].value = mask_reg_value(addr, value);

		regs += 2;
	}

	return oa_regs;

addr_err:
	kfree(oa_regs);
	return ERR_PTR(err);
}

static ssize_t show_dynamic_id(struct device *dev,
			       struct device_attribute *attr,
			       char *buf)
{
	struct i915_oa_config *oa_config =
		container_of(attr, typeof(*oa_config), sysfs_metric_id);

	return sprintf(buf, "%d\n", oa_config->id);
}

static int create_dynamic_oa_sysfs_entry(struct drm_i915_private *dev_priv,
					 struct i915_oa_config *oa_config)
{
	sysfs_attr_init(&oa_config->sysfs_metric_id.attr);
	oa_config->sysfs_metric_id.attr.name = "id";
	oa_config->sysfs_metric_id.attr.mode = S_IRUGO;
	oa_config->sysfs_metric_id.show = show_dynamic_id;
	oa_config->sysfs_metric_id.store = NULL;

	oa_config->attrs[0] = &oa_config->sysfs_metric_id.attr;
	oa_config->attrs[1] = NULL;

	oa_config->sysfs_metric.name = oa_config->uuid;
	oa_config->sysfs_metric.attrs = oa_config->attrs;

	return sysfs_create_group(dev_priv->perf.metrics_kobj,
				  &oa_config->sysfs_metric);
}

/**
 * i915_perf_add_config_ioctl - DRM ioctl() for userspace to add a new OA config
 * @dev: drm device
 * @data: ioctl data (pointer to struct drm_i915_perf_oa_config) copied from
 *        userspace (unvalidated)
 * @file: drm file
 *
 * Validates the submitted OA register to be saved into a new OA config that
 * can then be used for programming the OA unit and its NOA network.
 *
 * Returns: A new allocated config number to be used with the perf open ioctl
 * or a negative error code on failure.
 */
int i915_perf_add_config_ioctl(struct drm_device *dev, void *data,
			       struct drm_file *file)
{
	struct drm_i915_private *dev_priv = dev->dev_private;
	struct drm_i915_perf_oa_config *args = data;
	struct i915_oa_config *oa_config, *tmp;
	int err, id;

	if (!dev_priv->perf.initialized) {
		DRM_DEBUG("i915 perf interface not available for this system\n");
		return -ENOTSUPP;
	}

	if (!dev_priv->perf.metrics_kobj) {
		DRM_DEBUG("OA metrics weren't advertised via sysfs\n");
		return -EINVAL;
	}

	if (i915_perf_stream_paranoid && !capable(CAP_SYS_ADMIN)) {
		DRM_DEBUG("Insufficient privileges to add i915 OA config\n");
		return -EACCES;
	}

	if ((!args->mux_regs_ptr || !args->n_mux_regs) &&
	    (!args->boolean_regs_ptr || !args->n_boolean_regs) &&
	    (!args->flex_regs_ptr || !args->n_flex_regs)) {
		DRM_DEBUG("No OA registers given\n");
		return -EINVAL;
	}

	oa_config = kzalloc(sizeof(*oa_config), GFP_KERNEL);
	if (!oa_config) {
		DRM_DEBUG("Failed to allocate memory for the OA config\n");
		return -ENOMEM;
	}

	atomic_set(&oa_config->ref_count, 1);

	if (!uuid_is_valid(args->uuid)) {
		DRM_DEBUG("Invalid uuid format for OA config\n");
		err = -EINVAL;
		goto reg_err;
	}

	/* Last character in oa_config->uuid will be 0 because oa_config is
	 * kzalloc.
	 */
	memcpy(oa_config->uuid, args->uuid, sizeof(args->uuid));

	oa_config->mux_regs_len = args->n_mux_regs;
	oa_config->mux_regs =
		alloc_oa_regs(dev_priv,
			      dev_priv->perf.oa.ops.is_valid_mux_reg,
			      u64_to_user_ptr(args->mux_regs_ptr),
			      args->n_mux_regs);

	if (IS_ERR(oa_config->mux_regs)) {
		DRM_DEBUG("Failed to create OA config for mux_regs\n");
		err = PTR_ERR(oa_config->mux_regs);
		goto reg_err;
	}

	oa_config->b_counter_regs_len = args->n_boolean_regs;
	oa_config->b_counter_regs =
		alloc_oa_regs(dev_priv,
			      dev_priv->perf.oa.ops.is_valid_b_counter_reg,
			      u64_to_user_ptr(args->boolean_regs_ptr),
			      args->n_boolean_regs);

	if (IS_ERR(oa_config->b_counter_regs)) {
		DRM_DEBUG("Failed to create OA config for b_counter_regs\n");
		err = PTR_ERR(oa_config->b_counter_regs);
		goto reg_err;
	}

	if (INTEL_GEN(dev_priv) < 8) {
		if (args->n_flex_regs != 0) {
			err = -EINVAL;
			goto reg_err;
		}
	} else {
		oa_config->flex_regs_len = args->n_flex_regs;
		oa_config->flex_regs =
			alloc_oa_regs(dev_priv,
				      dev_priv->perf.oa.ops.is_valid_flex_reg,
				      u64_to_user_ptr(args->flex_regs_ptr),
				      args->n_flex_regs);

		if (IS_ERR(oa_config->flex_regs)) {
			DRM_DEBUG("Failed to create OA config for flex_regs\n");
			err = PTR_ERR(oa_config->flex_regs);
			goto reg_err;
		}
	}

	err = mutex_lock_interruptible(&dev_priv->perf.metrics_lock);
	if (err)
		goto reg_err;

	/* We shouldn't have too many configs, so this iteration shouldn't be
	 * too costly.
	 */
	idr_for_each_entry(&dev_priv->perf.metrics_idr, tmp, id) {
		if (!strcmp(tmp->uuid, oa_config->uuid)) {
			DRM_DEBUG("OA config already exists with this uuid\n");
			err = -EADDRINUSE;
			goto sysfs_err;
		}
	}

	err = create_dynamic_oa_sysfs_entry(dev_priv, oa_config);
	if (err) {
		DRM_DEBUG("Failed to create sysfs entry for OA config\n");
		goto sysfs_err;
	}

	/* Config id 0 is invalid, id 1 for kernel stored test config. */
	oa_config->id = idr_alloc(&dev_priv->perf.metrics_idr,
				  oa_config, 2,
				  0, GFP_KERNEL);
	if (oa_config->id < 0) {
		DRM_DEBUG("Failed to create sysfs entry for OA config\n");
		err = oa_config->id;
		goto sysfs_err;
	}

	mutex_unlock(&dev_priv->perf.metrics_lock);

	DRM_DEBUG("Added config %s id=%i\n", oa_config->uuid, oa_config->id);

	return oa_config->id;

sysfs_err:
	mutex_unlock(&dev_priv->perf.metrics_lock);
reg_err:
	put_oa_config(dev_priv, oa_config);
	DRM_DEBUG("Failed to add new OA config\n");
	return err;
}

/**
 * i915_perf_remove_config_ioctl - DRM ioctl() for userspace to remove an OA config
 * @dev: drm device
 * @data: ioctl data (pointer to u64 integer) copied from userspace
 * @file: drm file
 *
 * Configs can be removed while being used, the will stop appearing in sysfs
 * and their content will be freed when the stream using the config is closed.
 *
 * Returns: 0 on success or a negative error code on failure.
 */
int i915_perf_remove_config_ioctl(struct drm_device *dev, void *data,
				  struct drm_file *file)
{
	struct drm_i915_private *dev_priv = dev->dev_private;
	u64 *arg = data;
	struct i915_oa_config *oa_config;
	int ret;

	if (!dev_priv->perf.initialized) {
		DRM_DEBUG("i915 perf interface not available for this system\n");
		return -ENOTSUPP;
	}

	if (i915_perf_stream_paranoid && !capable(CAP_SYS_ADMIN)) {
		DRM_DEBUG("Insufficient privileges to remove i915 OA config\n");
		return -EACCES;
	}

	ret = mutex_lock_interruptible(&dev_priv->perf.metrics_lock);
	if (ret)
		goto lock_err;

	oa_config = idr_find(&dev_priv->perf.metrics_idr, *arg);
	if (!oa_config) {
		DRM_DEBUG("Failed to remove unknown OA config\n");
		ret = -ENOENT;
		goto config_err;
	}

	GEM_BUG_ON(*arg != oa_config->id);

	sysfs_remove_group(dev_priv->perf.metrics_kobj,
			   &oa_config->sysfs_metric);

	idr_remove(&dev_priv->perf.metrics_idr, *arg);

	DRM_DEBUG("Removed config %s id=%i\n", oa_config->uuid, oa_config->id);

	put_oa_config(dev_priv, oa_config);

config_err:
	mutex_unlock(&dev_priv->perf.metrics_lock);
lock_err:
	return ret;
}

static struct ctl_table oa_table[] = {
	{
	 .procname = "perf_stream_paranoid",
	 .data = &i915_perf_stream_paranoid,
	 .maxlen = sizeof(i915_perf_stream_paranoid),
	 .mode = 0644,
	 .proc_handler = proc_dointvec_minmax,
	 .extra1 = SYSCTL_ZERO,
	 .extra2 = SYSCTL_ONE,
	 },
	{
	 .procname = "oa_max_sample_rate",
	 .data = &i915_oa_max_sample_rate,
	 .maxlen = sizeof(i915_oa_max_sample_rate),
	 .mode = 0644,
	 .proc_handler = proc_dointvec_minmax,
	 .extra1 = SYSCTL_ZERO,
	 .extra2 = &oa_sample_rate_hard_limit,
	 },
	{}
};

static struct ctl_table i915_root[] = {
	{
	 .procname = "i915",
	 .maxlen = 0,
	 .mode = 0555,
	 .child = oa_table,
	 },
	{}
};

static struct ctl_table dev_root[] = {
	{
	 .procname = "dev",
	 .maxlen = 0,
	 .mode = 0555,
	 .child = i915_root,
	 },
	{}
};

/**
 * i915_perf_init - initialize i915-perf state on module load
 * @dev_priv: i915 device instance
 *
 * Initializes i915-perf state without exposing anything to userspace.
 *
 * Note: i915-perf initialization is split into an 'init' and 'register'
 * phase with the i915_perf_register() exposing state to userspace.
 */
void i915_perf_init(struct drm_i915_private *dev_priv)
{
	if (IS_HASWELL(dev_priv)) {
		dev_priv->perf.oa.ops.is_valid_b_counter_reg =
			gen7_is_valid_b_counter_addr;
		dev_priv->perf.oa.ops.is_valid_mux_reg =
			hsw_is_valid_mux_addr;
		dev_priv->perf.oa.ops.is_valid_flex_reg = NULL;
		dev_priv->perf.oa.ops.enable_metric_set = hsw_enable_metric_set;
		dev_priv->perf.oa.ops.disable_metric_set = hsw_disable_metric_set;
		dev_priv->perf.oa.ops.oa_enable = gen7_oa_enable;
		dev_priv->perf.oa.ops.oa_disable = gen7_oa_disable;
		dev_priv->perf.oa.ops.read = gen7_oa_read;
		dev_priv->perf.oa.ops.oa_hw_tail_read =
			gen7_oa_hw_tail_read;

		dev_priv->perf.oa.oa_formats = hsw_oa_formats;
	} else if (HAS_LOGICAL_RING_CONTEXTS(dev_priv)) {
		/* Note: that although we could theoretically also support the
		 * legacy ringbuffer mode on BDW (and earlier iterations of
		 * this driver, before upstreaming did this) it didn't seem
		 * worth the complexity to maintain now that BDW+ enable
		 * execlist mode by default.
		 */
		dev_priv->perf.oa.oa_formats = gen8_plus_oa_formats;

		dev_priv->perf.oa.ops.oa_enable = gen8_oa_enable;
		dev_priv->perf.oa.ops.oa_disable = gen8_oa_disable;
		dev_priv->perf.oa.ops.read = gen8_oa_read;
		dev_priv->perf.oa.ops.oa_hw_tail_read = gen8_oa_hw_tail_read;

		if (IS_GEN_RANGE(dev_priv, 8, 9)) {
			dev_priv->perf.oa.ops.is_valid_b_counter_reg =
				gen7_is_valid_b_counter_addr;
			dev_priv->perf.oa.ops.is_valid_mux_reg =
				gen8_is_valid_mux_addr;
			dev_priv->perf.oa.ops.is_valid_flex_reg =
				gen8_is_valid_flex_addr;

			if (IS_CHERRYVIEW(dev_priv)) {
				dev_priv->perf.oa.ops.is_valid_mux_reg =
					chv_is_valid_mux_addr;
			}

			dev_priv->perf.oa.ops.enable_metric_set = gen8_enable_metric_set;
			dev_priv->perf.oa.ops.disable_metric_set = gen8_disable_metric_set;

			if (IS_GEN(dev_priv, 8)) {
				dev_priv->perf.oa.ctx_oactxctrl_offset = 0x120;
				dev_priv->perf.oa.ctx_flexeu0_offset = 0x2ce;

				dev_priv->perf.oa.gen8_valid_ctx_bit = (1<<25);
			} else {
				dev_priv->perf.oa.ctx_oactxctrl_offset = 0x128;
				dev_priv->perf.oa.ctx_flexeu0_offset = 0x3de;

				dev_priv->perf.oa.gen8_valid_ctx_bit = (1<<16);
			}
		} else if (IS_GEN_RANGE(dev_priv, 10, 11)) {
			dev_priv->perf.oa.ops.is_valid_b_counter_reg =
				gen7_is_valid_b_counter_addr;
			dev_priv->perf.oa.ops.is_valid_mux_reg =
				gen10_is_valid_mux_addr;
			dev_priv->perf.oa.ops.is_valid_flex_reg =
				gen8_is_valid_flex_addr;

			dev_priv->perf.oa.ops.enable_metric_set = gen8_enable_metric_set;
			dev_priv->perf.oa.ops.disable_metric_set = gen10_disable_metric_set;

			if (IS_GEN(dev_priv, 10)) {
				dev_priv->perf.oa.ctx_oactxctrl_offset = 0x128;
				dev_priv->perf.oa.ctx_flexeu0_offset = 0x3de;
			} else {
				dev_priv->perf.oa.ctx_oactxctrl_offset = 0x124;
				dev_priv->perf.oa.ctx_flexeu0_offset = 0x78e;
			}
			dev_priv->perf.oa.gen8_valid_ctx_bit = (1<<16);
		}
	}

	if (dev_priv->perf.oa.ops.enable_metric_set) {
		hrtimer_init(&dev_priv->perf.oa.poll_check_timer,
				CLOCK_MONOTONIC, HRTIMER_MODE_REL);
		dev_priv->perf.oa.poll_check_timer.function = oa_poll_check_timer_cb;
		init_waitqueue_head(&dev_priv->perf.oa.poll_wq);

		INIT_LIST_HEAD(&dev_priv->perf.streams);
		mutex_init(&dev_priv->perf.lock);
		spin_lock_init(&dev_priv->perf.oa.oa_buffer.ptr_lock);

		oa_sample_rate_hard_limit = 1000 *
			(RUNTIME_INFO(dev_priv)->cs_timestamp_frequency_khz / 2);
		dev_priv->perf.sysctl_header = register_sysctl_table(dev_root);

		mutex_init(&dev_priv->perf.metrics_lock);
		idr_init(&dev_priv->perf.metrics_idr);

		dev_priv->perf.initialized = true;
	}
}

static int destroy_config(int id, void *p, void *data)
{
	struct drm_i915_private *dev_priv = data;
	struct i915_oa_config *oa_config = p;

	put_oa_config(dev_priv, oa_config);

	return 0;
}

/**
 * i915_perf_fini - Counter part to i915_perf_init()
 * @dev_priv: i915 device instance
 */
void i915_perf_fini(struct drm_i915_private *dev_priv)
{
	if (!dev_priv->perf.initialized)
		return;

	idr_for_each(&dev_priv->perf.metrics_idr, destroy_config, dev_priv);
	idr_destroy(&dev_priv->perf.metrics_idr);

	unregister_sysctl_table(dev_priv->perf.sysctl_header);

	memset(&dev_priv->perf.oa.ops, 0, sizeof(dev_priv->perf.oa.ops));

	dev_priv->perf.initialized = false;
}<|MERGE_RESOLUTION|>--- conflicted
+++ resolved
@@ -1214,7 +1214,6 @@
 	for_each_gem_engine(ce, i915_gem_context_lock_engines(ctx), it) {
 		if (ce->engine->class != RENDER_CLASS)
 			continue;
-<<<<<<< HEAD
 
 		/*
 		 * As the ID is the gtt offset of the context's vma we
@@ -1228,21 +1227,6 @@
 	}
 	i915_gem_context_unlock_engines(ctx);
 
-=======
-
-		/*
-		 * As the ID is the gtt offset of the context's vma we
-		 * pin the vma to ensure the ID remains fixed.
-		 */
-		err = intel_context_pin(ce);
-		if (err == 0) {
-			i915->perf.oa.pinned_ctx = ce;
-			break;
-		}
-	}
-	i915_gem_context_unlock_engines(ctx);
-
->>>>>>> bb831786
 	mutex_unlock(&i915->drm.struct_mutex);
 	if (err)
 		return ERR_PTR(err);
