--- conflicted
+++ resolved
@@ -476,11 +476,6 @@
 	 *  +===============================+ PAGE_SIZE (4KB)
 	 *  |          Debug logs           |
 	 *  +===============================+ + DEBUG_SIZE
-<<<<<<< HEAD
-	 *  |         Capture logs          |
-	 *  +===============================+ + CAPTURE_SIZE
-	 */
-=======
 	 *  |        Crash Dump logs        |
 	 *  +===============================+ + CRASH_SIZE
 	 *  |         Capture logs          |
@@ -490,7 +485,6 @@
 		DRM_WARN("GuC log buffer for state_capture maybe too small. %d < %d\n",
 			 CAPTURE_BUFFER_SIZE, intel_guc_capture_output_min_size_est(guc));
 
->>>>>>> 88084a3d
 	guc_log_size = PAGE_SIZE + CRASH_BUFFER_SIZE + DEBUG_BUFFER_SIZE +
 		       CAPTURE_BUFFER_SIZE;
 
