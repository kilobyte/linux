/*
 * Linux I2C core
 *
 * Copyright (C) 1995-99 Simon G. Vogl
 *   With some changes from Kyösti Mälkki <kmalkki@cc.hut.fi>
 *   Mux support by Rodolfo Giometti <giometti@enneenne.com> and
 *   Michael Lawnick <michael.lawnick.ext@nsn.com>
 *
 * Copyright (C) 2013-2017 Wolfram Sang <wsa@the-dreams.de>
 *
 * This program is free software; you can redistribute it and/or modify it
 * under the terms of the GNU General Public License as published by the Free
 * Software Foundation; either version 2 of the License, or (at your option)
 * any later version.
 *
 * This program is distributed in the hope that it will be useful, but WITHOUT
 * ANY WARRANTY; without even the implied warranty of MERCHANTABILITY or FITNESS
 * FOR A PARTICULAR PURPOSE. See the GNU General Public License for more details.
 */

#define pr_fmt(fmt) "i2c-core: " fmt

#include <dt-bindings/i2c/i2c.h>
#include <linux/acpi.h>
#include <linux/clk/clk-conf.h>
#include <linux/completion.h>
#include <linux/delay.h>
#include <linux/err.h>
#include <linux/errno.h>
#include <linux/gpio/consumer.h>
#include <linux/i2c.h>
#include <linux/i2c-smbus.h>
#include <linux/idr.h>
#include <linux/init.h>
#include <linux/irqflags.h>
#include <linux/jump_label.h>
#include <linux/kernel.h>
#include <linux/module.h>
#include <linux/mutex.h>
#include <linux/of_device.h>
#include <linux/of.h>
#include <linux/of_irq.h>
#include <linux/pm_domain.h>
#include <linux/pm_runtime.h>
#include <linux/pm_wakeirq.h>
#include <linux/property.h>
#include <linux/rwsem.h>
#include <linux/slab.h>

#include "i2c-core.h"

#define CREATE_TRACE_POINTS
#include <trace/events/i2c.h>

#define I2C_ADDR_OFFSET_TEN_BIT	0xa000
#define I2C_ADDR_OFFSET_SLAVE	0x1000

#define I2C_ADDR_7BITS_MAX	0x77
#define I2C_ADDR_7BITS_COUNT	(I2C_ADDR_7BITS_MAX + 1)

#define I2C_ADDR_DEVICE_ID	0x7c

/*
 * core_lock protects i2c_adapter_idr, and guarantees that device detection,
 * deletion of detected devices, and attach_adapter calls are serialized
 */
static DEFINE_MUTEX(core_lock);
static DEFINE_IDR(i2c_adapter_idr);

static int i2c_detect(struct i2c_adapter *adapter, struct i2c_driver *driver);

static DEFINE_STATIC_KEY_FALSE(i2c_trace_msg_key);
static bool is_registered;

int i2c_transfer_trace_reg(void)
{
	static_branch_inc(&i2c_trace_msg_key);
	return 0;
}

void i2c_transfer_trace_unreg(void)
{
	static_branch_dec(&i2c_trace_msg_key);
}

const struct i2c_device_id *i2c_match_id(const struct i2c_device_id *id,
						const struct i2c_client *client)
{
	if (!(id && client))
		return NULL;

	while (id->name[0]) {
		if (strcmp(client->name, id->name) == 0)
			return id;
		id++;
	}
	return NULL;
}
EXPORT_SYMBOL_GPL(i2c_match_id);

static int i2c_device_match(struct device *dev, struct device_driver *drv)
{
	struct i2c_client	*client = i2c_verify_client(dev);
	struct i2c_driver	*driver;


	/* Attempt an OF style match */
	if (i2c_of_match_device(drv->of_match_table, client))
		return 1;

	/* Then ACPI style match */
	if (acpi_driver_match_device(dev, drv))
		return 1;

	driver = to_i2c_driver(drv);

	/* Finally an I2C match */
	if (i2c_match_id(driver->id_table, client))
		return 1;

	return 0;
}

static int i2c_device_uevent(struct device *dev, struct kobj_uevent_env *env)
{
	struct i2c_client *client = to_i2c_client(dev);
	int rc;

	rc = of_device_uevent_modalias(dev, env);
	if (rc != -ENODEV)
		return rc;

	rc = acpi_device_uevent_modalias(dev, env);
	if (rc != -ENODEV)
		return rc;

	return add_uevent_var(env, "MODALIAS=%s%s", I2C_MODULE_PREFIX, client->name);
}

/* i2c bus recovery routines */
static int get_scl_gpio_value(struct i2c_adapter *adap)
{
	return gpiod_get_value_cansleep(adap->bus_recovery_info->scl_gpiod);
}

static void set_scl_gpio_value(struct i2c_adapter *adap, int val)
{
	gpiod_set_value_cansleep(adap->bus_recovery_info->scl_gpiod, val);
}

static int get_sda_gpio_value(struct i2c_adapter *adap)
{
	return gpiod_get_value_cansleep(adap->bus_recovery_info->sda_gpiod);
}

static void set_sda_gpio_value(struct i2c_adapter *adap, int val)
{
	gpiod_set_value_cansleep(adap->bus_recovery_info->sda_gpiod, val);
}

static int i2c_generic_bus_free(struct i2c_adapter *adap)
{
	struct i2c_bus_recovery_info *bri = adap->bus_recovery_info;
	int ret = -EOPNOTSUPP;

	if (bri->get_bus_free)
		ret = bri->get_bus_free(adap);
	else if (bri->get_sda)
		ret = bri->get_sda(adap);

	if (ret < 0)
		return ret;

	return ret ? 0 : -EBUSY;
}

/*
 * We are generating clock pulses. ndelay() determines durating of clk pulses.
 * We will generate clock with rate 100 KHz and so duration of both clock levels
 * is: delay in ns = (10^6 / 100) / 2
 */
#define RECOVERY_NDELAY		5000
#define RECOVERY_CLK_CNT	9

int i2c_generic_scl_recovery(struct i2c_adapter *adap)
{
	struct i2c_bus_recovery_info *bri = adap->bus_recovery_info;
	int i = 0, scl = 1, ret;

	if (bri->prepare_recovery)
		bri->prepare_recovery(adap);

	/*
	 * If we can set SDA, we will always create a STOP to ensure additional
	 * pulses will do no harm. This is achieved by letting SDA follow SCL
	 * half a cycle later. Check the 'incomplete_write_byte' fault injector
	 * for details.
	 */
	bri->set_scl(adap, scl);
	ndelay(RECOVERY_NDELAY / 2);
	if (bri->set_sda)
		bri->set_sda(adap, scl);
	ndelay(RECOVERY_NDELAY / 2);

	/*
	 * By this time SCL is high, as we need to give 9 falling-rising edges
	 */
	while (i++ < RECOVERY_CLK_CNT * 2) {
		if (scl) {
			/* SCL shouldn't be low here */
			if (!bri->get_scl(adap)) {
				dev_err(&adap->dev,
					"SCL is stuck low, exit recovery\n");
				ret = -EBUSY;
				break;
			}
		}

<<<<<<< HEAD
		val = !val;
		bri->set_scl(adap, val);

		/*
		 * If we can set SDA, we will always create STOP here to ensure
		 * the additional pulses will do no harm. This is achieved by
		 * letting SDA follow SCL half a cycle later.
		 */
		ndelay(RECOVERY_NDELAY / 2);
		if (bri->set_sda)
			bri->set_sda(adap, val);
		ndelay(RECOVERY_NDELAY / 2);
	}

	/* check if recovery actually succeeded */
	if (bri->get_sda && !bri->get_sda(adap))
		ret = -EBUSY;

	/* If all went well, send STOP for a sane bus state. */
	if (ret == 0 && bri->set_sda) {
		bri->set_scl(adap, 0);
=======
		scl = !scl;
		bri->set_scl(adap, scl);
		/* Creating STOP again, see above */
>>>>>>> 263fe5d4
		ndelay(RECOVERY_NDELAY / 2);
		if (bri->set_sda)
			bri->set_sda(adap, scl);
		ndelay(RECOVERY_NDELAY / 2);

		if (scl) {
			ret = i2c_generic_bus_free(adap);
			if (ret == 0)
				break;
		}
	}

	/* If we can't check bus status, assume recovery worked */
	if (ret == -EOPNOTSUPP)
		ret = 0;

	if (bri->unprepare_recovery)
		bri->unprepare_recovery(adap);

	return ret;
}
EXPORT_SYMBOL_GPL(i2c_generic_scl_recovery);

int i2c_recover_bus(struct i2c_adapter *adap)
{
	if (!adap->bus_recovery_info)
		return -EOPNOTSUPP;

	dev_dbg(&adap->dev, "Trying i2c bus recovery\n");
	return adap->bus_recovery_info->recover_bus(adap);
}
EXPORT_SYMBOL_GPL(i2c_recover_bus);

static void i2c_init_recovery(struct i2c_adapter *adap)
{
	struct i2c_bus_recovery_info *bri = adap->bus_recovery_info;
	char *err_str;

	if (!bri)
		return;

	if (!bri->recover_bus) {
		err_str = "no recover_bus() found";
		goto err;
	}

	if (bri->scl_gpiod && bri->recover_bus == i2c_generic_scl_recovery) {
		bri->get_scl = get_scl_gpio_value;
		bri->set_scl = set_scl_gpio_value;
		if (bri->sda_gpiod) {
			bri->get_sda = get_sda_gpio_value;
			/* FIXME: add proper flag instead of '0' once available */
			if (gpiod_get_direction(bri->sda_gpiod) == 0)
				bri->set_sda = set_sda_gpio_value;
		}
		return;
	}

	if (bri->recover_bus == i2c_generic_scl_recovery) {
		/* Generic SCL recovery */
		if (!bri->set_scl || !bri->get_scl) {
			err_str = "no {get|set}_scl() found";
			goto err;
		}
		if (!bri->set_sda && !bri->get_sda) {
			err_str = "either get_sda() or set_sda() needed";
			goto err;
		}
	}

	return;
 err:
	dev_err(&adap->dev, "Not using recovery: %s\n", err_str);
	adap->bus_recovery_info = NULL;
}

static int i2c_smbus_host_notify_to_irq(const struct i2c_client *client)
{
	struct i2c_adapter *adap = client->adapter;
	unsigned int irq;

	if (!adap->host_notify_domain)
		return -ENXIO;

	if (client->flags & I2C_CLIENT_TEN)
		return -EINVAL;

	irq = irq_find_mapping(adap->host_notify_domain, client->addr);
	if (!irq)
		irq = irq_create_mapping(adap->host_notify_domain,
					 client->addr);

	return irq > 0 ? irq : -ENXIO;
}

static int i2c_device_probe(struct device *dev)
{
	struct i2c_client	*client = i2c_verify_client(dev);
	struct i2c_driver	*driver;
	int status;

	if (!client)
		return 0;

	driver = to_i2c_driver(dev->driver);

	if (!client->irq && !driver->disable_i2c_core_irq_mapping) {
		int irq = -ENOENT;

		if (client->flags & I2C_CLIENT_HOST_NOTIFY) {
			dev_dbg(dev, "Using Host Notify IRQ\n");
			irq = i2c_smbus_host_notify_to_irq(client);
		} else if (dev->of_node) {
			irq = of_irq_get_byname(dev->of_node, "irq");
			if (irq == -EINVAL || irq == -ENODATA)
				irq = of_irq_get(dev->of_node, 0);
		} else if (ACPI_COMPANION(dev)) {
			irq = acpi_dev_gpio_irq_get(ACPI_COMPANION(dev), 0);
		}
		if (irq == -EPROBE_DEFER)
			return irq;

		if (irq < 0)
			irq = 0;

		client->irq = irq;
	}

	/*
	 * An I2C ID table is not mandatory, if and only if, a suitable OF
	 * or ACPI ID table is supplied for the probing device.
	 */
	if (!driver->id_table &&
	    !i2c_acpi_match_device(dev->driver->acpi_match_table, client) &&
	    !i2c_of_match_device(dev->driver->of_match_table, client))
		return -ENODEV;

	if (client->flags & I2C_CLIENT_WAKE) {
		int wakeirq = -ENOENT;

		if (dev->of_node) {
			wakeirq = of_irq_get_byname(dev->of_node, "wakeup");
			if (wakeirq == -EPROBE_DEFER)
				return wakeirq;
		}

		device_init_wakeup(&client->dev, true);

		if (wakeirq > 0 && wakeirq != client->irq)
			status = dev_pm_set_dedicated_wake_irq(dev, wakeirq);
		else if (client->irq > 0)
			status = dev_pm_set_wake_irq(dev, client->irq);
		else
			status = 0;

		if (status)
			dev_warn(&client->dev, "failed to set up wakeup irq\n");
	}

	dev_dbg(dev, "probe\n");

	status = of_clk_set_defaults(dev->of_node, false);
	if (status < 0)
		goto err_clear_wakeup_irq;

	status = dev_pm_domain_attach(&client->dev, true);
	if (status)
		goto err_clear_wakeup_irq;

	/*
	 * When there are no more users of probe(),
	 * rename probe_new to probe.
	 */
	if (driver->probe_new)
		status = driver->probe_new(client);
	else if (driver->probe)
		status = driver->probe(client,
				       i2c_match_id(driver->id_table, client));
	else
		status = -EINVAL;

	if (status)
		goto err_detach_pm_domain;

	return 0;

err_detach_pm_domain:
	dev_pm_domain_detach(&client->dev, true);
err_clear_wakeup_irq:
	dev_pm_clear_wake_irq(&client->dev);
	device_init_wakeup(&client->dev, false);
	return status;
}

static int i2c_device_remove(struct device *dev)
{
	struct i2c_client	*client = i2c_verify_client(dev);
	struct i2c_driver	*driver;
	int status = 0;

	if (!client || !dev->driver)
		return 0;

	driver = to_i2c_driver(dev->driver);
	if (driver->remove) {
		dev_dbg(dev, "remove\n");
		status = driver->remove(client);
	}

	dev_pm_domain_detach(&client->dev, true);

	dev_pm_clear_wake_irq(&client->dev);
	device_init_wakeup(&client->dev, false);

	return status;
}

static void i2c_device_shutdown(struct device *dev)
{
	struct i2c_client *client = i2c_verify_client(dev);
	struct i2c_driver *driver;

	if (!client || !dev->driver)
		return;
	driver = to_i2c_driver(dev->driver);
	if (driver->shutdown)
		driver->shutdown(client);
}

static void i2c_client_dev_release(struct device *dev)
{
	kfree(to_i2c_client(dev));
}

static ssize_t
show_name(struct device *dev, struct device_attribute *attr, char *buf)
{
	return sprintf(buf, "%s\n", dev->type == &i2c_client_type ?
		       to_i2c_client(dev)->name : to_i2c_adapter(dev)->name);
}
static DEVICE_ATTR(name, S_IRUGO, show_name, NULL);

static ssize_t
show_modalias(struct device *dev, struct device_attribute *attr, char *buf)
{
	struct i2c_client *client = to_i2c_client(dev);
	int len;

	len = of_device_modalias(dev, buf, PAGE_SIZE);
	if (len != -ENODEV)
		return len;

	len = acpi_device_modalias(dev, buf, PAGE_SIZE -1);
	if (len != -ENODEV)
		return len;

	return sprintf(buf, "%s%s\n", I2C_MODULE_PREFIX, client->name);
}
static DEVICE_ATTR(modalias, S_IRUGO, show_modalias, NULL);

static struct attribute *i2c_dev_attrs[] = {
	&dev_attr_name.attr,
	/* modalias helps coldplug:  modprobe $(cat .../modalias) */
	&dev_attr_modalias.attr,
	NULL
};
ATTRIBUTE_GROUPS(i2c_dev);

struct bus_type i2c_bus_type = {
	.name		= "i2c",
	.match		= i2c_device_match,
	.probe		= i2c_device_probe,
	.remove		= i2c_device_remove,
	.shutdown	= i2c_device_shutdown,
};
EXPORT_SYMBOL_GPL(i2c_bus_type);

struct device_type i2c_client_type = {
	.groups		= i2c_dev_groups,
	.uevent		= i2c_device_uevent,
	.release	= i2c_client_dev_release,
};
EXPORT_SYMBOL_GPL(i2c_client_type);


/**
 * i2c_verify_client - return parameter as i2c_client, or NULL
 * @dev: device, probably from some driver model iterator
 *
 * When traversing the driver model tree, perhaps using driver model
 * iterators like @device_for_each_child(), you can't assume very much
 * about the nodes you find.  Use this function to avoid oopses caused
 * by wrongly treating some non-I2C device as an i2c_client.
 */
struct i2c_client *i2c_verify_client(struct device *dev)
{
	return (dev->type == &i2c_client_type)
			? to_i2c_client(dev)
			: NULL;
}
EXPORT_SYMBOL(i2c_verify_client);


/* Return a unique address which takes the flags of the client into account */
static unsigned short i2c_encode_flags_to_addr(struct i2c_client *client)
{
	unsigned short addr = client->addr;

	/* For some client flags, add an arbitrary offset to avoid collisions */
	if (client->flags & I2C_CLIENT_TEN)
		addr |= I2C_ADDR_OFFSET_TEN_BIT;

	if (client->flags & I2C_CLIENT_SLAVE)
		addr |= I2C_ADDR_OFFSET_SLAVE;

	return addr;
}

/* This is a permissive address validity check, I2C address map constraints
 * are purposely not enforced, except for the general call address. */
static int i2c_check_addr_validity(unsigned int addr, unsigned short flags)
{
	if (flags & I2C_CLIENT_TEN) {
		/* 10-bit address, all values are valid */
		if (addr > 0x3ff)
			return -EINVAL;
	} else {
		/* 7-bit address, reject the general call address */
		if (addr == 0x00 || addr > 0x7f)
			return -EINVAL;
	}
	return 0;
}

/* And this is a strict address validity check, used when probing. If a
 * device uses a reserved address, then it shouldn't be probed. 7-bit
 * addressing is assumed, 10-bit address devices are rare and should be
 * explicitly enumerated. */
int i2c_check_7bit_addr_validity_strict(unsigned short addr)
{
	/*
	 * Reserved addresses per I2C specification:
	 *  0x00       General call address / START byte
	 *  0x01       CBUS address
	 *  0x02       Reserved for different bus format
	 *  0x03       Reserved for future purposes
	 *  0x04-0x07  Hs-mode master code
	 *  0x78-0x7b  10-bit slave addressing
	 *  0x7c-0x7f  Reserved for future purposes
	 */
	if (addr < 0x08 || addr > 0x77)
		return -EINVAL;
	return 0;
}

static int __i2c_check_addr_busy(struct device *dev, void *addrp)
{
	struct i2c_client	*client = i2c_verify_client(dev);
	int			addr = *(int *)addrp;

	if (client && i2c_encode_flags_to_addr(client) == addr)
		return -EBUSY;
	return 0;
}

/* walk up mux tree */
static int i2c_check_mux_parents(struct i2c_adapter *adapter, int addr)
{
	struct i2c_adapter *parent = i2c_parent_is_i2c_adapter(adapter);
	int result;

	result = device_for_each_child(&adapter->dev, &addr,
					__i2c_check_addr_busy);

	if (!result && parent)
		result = i2c_check_mux_parents(parent, addr);

	return result;
}

/* recurse down mux tree */
static int i2c_check_mux_children(struct device *dev, void *addrp)
{
	int result;

	if (dev->type == &i2c_adapter_type)
		result = device_for_each_child(dev, addrp,
						i2c_check_mux_children);
	else
		result = __i2c_check_addr_busy(dev, addrp);

	return result;
}

static int i2c_check_addr_busy(struct i2c_adapter *adapter, int addr)
{
	struct i2c_adapter *parent = i2c_parent_is_i2c_adapter(adapter);
	int result = 0;

	if (parent)
		result = i2c_check_mux_parents(parent, addr);

	if (!result)
		result = device_for_each_child(&adapter->dev, &addr,
						i2c_check_mux_children);

	return result;
}

/**
 * i2c_adapter_lock_bus - Get exclusive access to an I2C bus segment
 * @adapter: Target I2C bus segment
 * @flags: I2C_LOCK_ROOT_ADAPTER locks the root i2c adapter, I2C_LOCK_SEGMENT
 *	locks only this branch in the adapter tree
 */
static void i2c_adapter_lock_bus(struct i2c_adapter *adapter,
				 unsigned int flags)
{
	rt_mutex_lock(&adapter->bus_lock);
}

/**
 * i2c_adapter_trylock_bus - Try to get exclusive access to an I2C bus segment
 * @adapter: Target I2C bus segment
 * @flags: I2C_LOCK_ROOT_ADAPTER trylocks the root i2c adapter, I2C_LOCK_SEGMENT
 *	trylocks only this branch in the adapter tree
 */
static int i2c_adapter_trylock_bus(struct i2c_adapter *adapter,
				   unsigned int flags)
{
	return rt_mutex_trylock(&adapter->bus_lock);
}

/**
 * i2c_adapter_unlock_bus - Release exclusive access to an I2C bus segment
 * @adapter: Target I2C bus segment
 * @flags: I2C_LOCK_ROOT_ADAPTER unlocks the root i2c adapter, I2C_LOCK_SEGMENT
 *	unlocks only this branch in the adapter tree
 */
static void i2c_adapter_unlock_bus(struct i2c_adapter *adapter,
				   unsigned int flags)
{
	rt_mutex_unlock(&adapter->bus_lock);
}

static void i2c_dev_set_name(struct i2c_adapter *adap,
			     struct i2c_client *client,
			     struct i2c_board_info const *info)
{
	struct acpi_device *adev = ACPI_COMPANION(&client->dev);

	if (info && info->dev_name) {
		dev_set_name(&client->dev, "i2c-%s", info->dev_name);
		return;
	}

	if (adev) {
		dev_set_name(&client->dev, "i2c-%s", acpi_dev_name(adev));
		return;
	}

	dev_set_name(&client->dev, "%d-%04x", i2c_adapter_id(adap),
		     i2c_encode_flags_to_addr(client));
}

static int i2c_dev_irq_from_resources(const struct resource *resources,
				      unsigned int num_resources)
{
	struct irq_data *irqd;
	int i;

	for (i = 0; i < num_resources; i++) {
		const struct resource *r = &resources[i];

		if (resource_type(r) != IORESOURCE_IRQ)
			continue;

		if (r->flags & IORESOURCE_BITS) {
			irqd = irq_get_irq_data(r->start);
			if (!irqd)
				break;

			irqd_set_trigger_type(irqd, r->flags & IORESOURCE_BITS);
		}

		return r->start;
	}

	return 0;
}

/**
 * i2c_new_device - instantiate an i2c device
 * @adap: the adapter managing the device
 * @info: describes one I2C device; bus_num is ignored
 * Context: can sleep
 *
 * Create an i2c device. Binding is handled through driver model
 * probe()/remove() methods.  A driver may be bound to this device when we
 * return from this function, or any later moment (e.g. maybe hotplugging will
 * load the driver module).  This call is not appropriate for use by mainboard
 * initialization logic, which usually runs during an arch_initcall() long
 * before any i2c_adapter could exist.
 *
 * This returns the new i2c client, which may be saved for later use with
 * i2c_unregister_device(); or NULL to indicate an error.
 */
struct i2c_client *
i2c_new_device(struct i2c_adapter *adap, struct i2c_board_info const *info)
{
	struct i2c_client	*client;
	int			status;

	client = kzalloc(sizeof *client, GFP_KERNEL);
	if (!client)
		return NULL;

	client->adapter = adap;

	client->dev.platform_data = info->platform_data;
	client->flags = info->flags;
	client->addr = info->addr;

	client->irq = info->irq;
	if (!client->irq)
		client->irq = i2c_dev_irq_from_resources(info->resources,
							 info->num_resources);

	strlcpy(client->name, info->type, sizeof(client->name));

	status = i2c_check_addr_validity(client->addr, client->flags);
	if (status) {
		dev_err(&adap->dev, "Invalid %d-bit I2C address 0x%02hx\n",
			client->flags & I2C_CLIENT_TEN ? 10 : 7, client->addr);
		goto out_err_silent;
	}

	/* Check for address business */
	status = i2c_check_addr_busy(adap, i2c_encode_flags_to_addr(client));
	if (status)
		goto out_err;

	client->dev.parent = &client->adapter->dev;
	client->dev.bus = &i2c_bus_type;
	client->dev.type = &i2c_client_type;
	client->dev.of_node = of_node_get(info->of_node);
	client->dev.fwnode = info->fwnode;

	i2c_dev_set_name(adap, client, info);

	if (info->properties) {
		status = device_add_properties(&client->dev, info->properties);
		if (status) {
			dev_err(&adap->dev,
				"Failed to add properties to client %s: %d\n",
				client->name, status);
			goto out_err_put_of_node;
		}
	}

	status = device_register(&client->dev);
	if (status)
		goto out_free_props;

	dev_dbg(&adap->dev, "client [%s] registered with bus id %s\n",
		client->name, dev_name(&client->dev));

	return client;

out_free_props:
	if (info->properties)
		device_remove_properties(&client->dev);
out_err_put_of_node:
	of_node_put(info->of_node);
out_err:
	dev_err(&adap->dev,
		"Failed to register i2c client %s at 0x%02x (%d)\n",
		client->name, client->addr, status);
out_err_silent:
	kfree(client);
	return NULL;
}
EXPORT_SYMBOL_GPL(i2c_new_device);


/**
 * i2c_unregister_device - reverse effect of i2c_new_device()
 * @client: value returned from i2c_new_device()
 * Context: can sleep
 */
void i2c_unregister_device(struct i2c_client *client)
{
	if (!client)
		return;

	if (client->dev.of_node) {
		of_node_clear_flag(client->dev.of_node, OF_POPULATED);
		of_node_put(client->dev.of_node);
	}

	if (ACPI_COMPANION(&client->dev))
		acpi_device_clear_enumerated(ACPI_COMPANION(&client->dev));
	device_unregister(&client->dev);
}
EXPORT_SYMBOL_GPL(i2c_unregister_device);


static const struct i2c_device_id dummy_id[] = {
	{ "dummy", 0 },
	{ },
};

static int dummy_probe(struct i2c_client *client,
		       const struct i2c_device_id *id)
{
	return 0;
}

static int dummy_remove(struct i2c_client *client)
{
	return 0;
}

static struct i2c_driver dummy_driver = {
	.driver.name	= "dummy",
	.probe		= dummy_probe,
	.remove		= dummy_remove,
	.id_table	= dummy_id,
};

/**
 * i2c_new_dummy - return a new i2c device bound to a dummy driver
 * @adapter: the adapter managing the device
 * @address: seven bit address to be used
 * Context: can sleep
 *
 * This returns an I2C client bound to the "dummy" driver, intended for use
 * with devices that consume multiple addresses.  Examples of such chips
 * include various EEPROMS (like 24c04 and 24c08 models).
 *
 * These dummy devices have two main uses.  First, most I2C and SMBus calls
 * except i2c_transfer() need a client handle; the dummy will be that handle.
 * And second, this prevents the specified address from being bound to a
 * different driver.
 *
 * This returns the new i2c client, which should be saved for later use with
 * i2c_unregister_device(); or NULL to indicate an error.
 */
struct i2c_client *i2c_new_dummy(struct i2c_adapter *adapter, u16 address)
{
	struct i2c_board_info info = {
		I2C_BOARD_INFO("dummy", address),
	};

	return i2c_new_device(adapter, &info);
}
EXPORT_SYMBOL_GPL(i2c_new_dummy);

/**
 * i2c_new_secondary_device - Helper to get the instantiated secondary address
 * and create the associated device
 * @client: Handle to the primary client
 * @name: Handle to specify which secondary address to get
 * @default_addr: Used as a fallback if no secondary address was specified
 * Context: can sleep
 *
 * I2C clients can be composed of multiple I2C slaves bound together in a single
 * component. The I2C client driver then binds to the master I2C slave and needs
 * to create I2C dummy clients to communicate with all the other slaves.
 *
 * This function creates and returns an I2C dummy client whose I2C address is
 * retrieved from the platform firmware based on the given slave name. If no
 * address is specified by the firmware default_addr is used.
 *
 * On DT-based platforms the address is retrieved from the "reg" property entry
 * cell whose "reg-names" value matches the slave name.
 *
 * This returns the new i2c client, which should be saved for later use with
 * i2c_unregister_device(); or NULL to indicate an error.
 */
struct i2c_client *i2c_new_secondary_device(struct i2c_client *client,
						const char *name,
						u16 default_addr)
{
	struct device_node *np = client->dev.of_node;
	u32 addr = default_addr;
	int i;

	if (np) {
		i = of_property_match_string(np, "reg-names", name);
		if (i >= 0)
			of_property_read_u32_index(np, "reg", i, &addr);
	}

	dev_dbg(&client->adapter->dev, "Address for %s : 0x%x\n", name, addr);
	return i2c_new_dummy(client->adapter, addr);
}
EXPORT_SYMBOL_GPL(i2c_new_secondary_device);

/* ------------------------------------------------------------------------- */

/* I2C bus adapters -- one roots each I2C or SMBUS segment */

static void i2c_adapter_dev_release(struct device *dev)
{
	struct i2c_adapter *adap = to_i2c_adapter(dev);
	complete(&adap->dev_released);
}

unsigned int i2c_adapter_depth(struct i2c_adapter *adapter)
{
	unsigned int depth = 0;

	while ((adapter = i2c_parent_is_i2c_adapter(adapter)))
		depth++;

	WARN_ONCE(depth >= MAX_LOCKDEP_SUBCLASSES,
		  "adapter depth exceeds lockdep subclass limit\n");

	return depth;
}
EXPORT_SYMBOL_GPL(i2c_adapter_depth);

/*
 * Let users instantiate I2C devices through sysfs. This can be used when
 * platform initialization code doesn't contain the proper data for
 * whatever reason. Also useful for drivers that do device detection and
 * detection fails, either because the device uses an unexpected address,
 * or this is a compatible device with different ID register values.
 *
 * Parameter checking may look overzealous, but we really don't want
 * the user to provide incorrect parameters.
 */
static ssize_t
i2c_sysfs_new_device(struct device *dev, struct device_attribute *attr,
		     const char *buf, size_t count)
{
	struct i2c_adapter *adap = to_i2c_adapter(dev);
	struct i2c_board_info info;
	struct i2c_client *client;
	char *blank, end;
	int res;

	memset(&info, 0, sizeof(struct i2c_board_info));

	blank = strchr(buf, ' ');
	if (!blank) {
		dev_err(dev, "%s: Missing parameters\n", "new_device");
		return -EINVAL;
	}
	if (blank - buf > I2C_NAME_SIZE - 1) {
		dev_err(dev, "%s: Invalid device name\n", "new_device");
		return -EINVAL;
	}
	memcpy(info.type, buf, blank - buf);

	/* Parse remaining parameters, reject extra parameters */
	res = sscanf(++blank, "%hi%c", &info.addr, &end);
	if (res < 1) {
		dev_err(dev, "%s: Can't parse I2C address\n", "new_device");
		return -EINVAL;
	}
	if (res > 1  && end != '\n') {
		dev_err(dev, "%s: Extra parameters\n", "new_device");
		return -EINVAL;
	}

	if ((info.addr & I2C_ADDR_OFFSET_TEN_BIT) == I2C_ADDR_OFFSET_TEN_BIT) {
		info.addr &= ~I2C_ADDR_OFFSET_TEN_BIT;
		info.flags |= I2C_CLIENT_TEN;
	}

	if (info.addr & I2C_ADDR_OFFSET_SLAVE) {
		info.addr &= ~I2C_ADDR_OFFSET_SLAVE;
		info.flags |= I2C_CLIENT_SLAVE;
	}

	client = i2c_new_device(adap, &info);
	if (!client)
		return -EINVAL;

	/* Keep track of the added device */
	mutex_lock(&adap->userspace_clients_lock);
	list_add_tail(&client->detected, &adap->userspace_clients);
	mutex_unlock(&adap->userspace_clients_lock);
	dev_info(dev, "%s: Instantiated device %s at 0x%02hx\n", "new_device",
		 info.type, info.addr);

	return count;
}
static DEVICE_ATTR(new_device, S_IWUSR, NULL, i2c_sysfs_new_device);

/*
 * And of course let the users delete the devices they instantiated, if
 * they got it wrong. This interface can only be used to delete devices
 * instantiated by i2c_sysfs_new_device above. This guarantees that we
 * don't delete devices to which some kernel code still has references.
 *
 * Parameter checking may look overzealous, but we really don't want
 * the user to delete the wrong device.
 */
static ssize_t
i2c_sysfs_delete_device(struct device *dev, struct device_attribute *attr,
			const char *buf, size_t count)
{
	struct i2c_adapter *adap = to_i2c_adapter(dev);
	struct i2c_client *client, *next;
	unsigned short addr;
	char end;
	int res;

	/* Parse parameters, reject extra parameters */
	res = sscanf(buf, "%hi%c", &addr, &end);
	if (res < 1) {
		dev_err(dev, "%s: Can't parse I2C address\n", "delete_device");
		return -EINVAL;
	}
	if (res > 1  && end != '\n') {
		dev_err(dev, "%s: Extra parameters\n", "delete_device");
		return -EINVAL;
	}

	/* Make sure the device was added through sysfs */
	res = -ENOENT;
	mutex_lock_nested(&adap->userspace_clients_lock,
			  i2c_adapter_depth(adap));
	list_for_each_entry_safe(client, next, &adap->userspace_clients,
				 detected) {
		if (i2c_encode_flags_to_addr(client) == addr) {
			dev_info(dev, "%s: Deleting device %s at 0x%02hx\n",
				 "delete_device", client->name, client->addr);

			list_del(&client->detected);
			i2c_unregister_device(client);
			res = count;
			break;
		}
	}
	mutex_unlock(&adap->userspace_clients_lock);

	if (res < 0)
		dev_err(dev, "%s: Can't find device in list\n",
			"delete_device");
	return res;
}
static DEVICE_ATTR_IGNORE_LOCKDEP(delete_device, S_IWUSR, NULL,
				   i2c_sysfs_delete_device);

static struct attribute *i2c_adapter_attrs[] = {
	&dev_attr_name.attr,
	&dev_attr_new_device.attr,
	&dev_attr_delete_device.attr,
	NULL
};
ATTRIBUTE_GROUPS(i2c_adapter);

struct device_type i2c_adapter_type = {
	.groups		= i2c_adapter_groups,
	.release	= i2c_adapter_dev_release,
};
EXPORT_SYMBOL_GPL(i2c_adapter_type);

/**
 * i2c_verify_adapter - return parameter as i2c_adapter or NULL
 * @dev: device, probably from some driver model iterator
 *
 * When traversing the driver model tree, perhaps using driver model
 * iterators like @device_for_each_child(), you can't assume very much
 * about the nodes you find.  Use this function to avoid oopses caused
 * by wrongly treating some non-I2C device as an i2c_adapter.
 */
struct i2c_adapter *i2c_verify_adapter(struct device *dev)
{
	return (dev->type == &i2c_adapter_type)
			? to_i2c_adapter(dev)
			: NULL;
}
EXPORT_SYMBOL(i2c_verify_adapter);

#ifdef CONFIG_I2C_COMPAT
static struct class_compat *i2c_adapter_compat_class;
#endif

static void i2c_scan_static_board_info(struct i2c_adapter *adapter)
{
	struct i2c_devinfo	*devinfo;

	down_read(&__i2c_board_lock);
	list_for_each_entry(devinfo, &__i2c_board_list, list) {
		if (devinfo->busnum == adapter->nr
				&& !i2c_new_device(adapter,
						&devinfo->board_info))
			dev_err(&adapter->dev,
				"Can't create device at 0x%02x\n",
				devinfo->board_info.addr);
	}
	up_read(&__i2c_board_lock);
}

static int i2c_do_add_adapter(struct i2c_driver *driver,
			      struct i2c_adapter *adap)
{
	/* Detect supported devices on that bus, and instantiate them */
	i2c_detect(adap, driver);

	/* Let legacy drivers scan this bus for matching devices */
	if (driver->attach_adapter) {
		dev_warn(&adap->dev, "%s: attach_adapter method is deprecated\n",
			 driver->driver.name);
		dev_warn(&adap->dev,
			 "Please use another way to instantiate your i2c_client\n");
		/* We ignore the return code; if it fails, too bad */
		driver->attach_adapter(adap);
	}
	return 0;
}

static int __process_new_adapter(struct device_driver *d, void *data)
{
	return i2c_do_add_adapter(to_i2c_driver(d), data);
}

static const struct i2c_lock_operations i2c_adapter_lock_ops = {
	.lock_bus =    i2c_adapter_lock_bus,
	.trylock_bus = i2c_adapter_trylock_bus,
	.unlock_bus =  i2c_adapter_unlock_bus,
};

static void i2c_host_notify_irq_teardown(struct i2c_adapter *adap)
{
	struct irq_domain *domain = adap->host_notify_domain;
	irq_hw_number_t hwirq;

	if (!domain)
		return;

	for (hwirq = 0 ; hwirq < I2C_ADDR_7BITS_COUNT ; hwirq++)
		irq_dispose_mapping(irq_find_mapping(domain, hwirq));

	irq_domain_remove(domain);
	adap->host_notify_domain = NULL;
}

static int i2c_host_notify_irq_map(struct irq_domain *h,
					  unsigned int virq,
					  irq_hw_number_t hw_irq_num)
{
	irq_set_chip_and_handler(virq, &dummy_irq_chip, handle_simple_irq);

	return 0;
}

static const struct irq_domain_ops i2c_host_notify_irq_ops = {
	.map = i2c_host_notify_irq_map,
};

static int i2c_setup_host_notify_irq_domain(struct i2c_adapter *adap)
{
	struct irq_domain *domain;

	if (!i2c_check_functionality(adap, I2C_FUNC_SMBUS_HOST_NOTIFY))
		return 0;

	domain = irq_domain_create_linear(adap->dev.fwnode,
					  I2C_ADDR_7BITS_COUNT,
					  &i2c_host_notify_irq_ops, adap);
	if (!domain)
		return -ENOMEM;

	adap->host_notify_domain = domain;

	return 0;
}

/**
 * i2c_handle_smbus_host_notify - Forward a Host Notify event to the correct
 * I2C client.
 * @adap: the adapter
 * @addr: the I2C address of the notifying device
 * Context: can't sleep
 *
 * Helper function to be called from an I2C bus driver's interrupt
 * handler. It will schedule the Host Notify IRQ.
 */
int i2c_handle_smbus_host_notify(struct i2c_adapter *adap, unsigned short addr)
{
	int irq;

	if (!adap)
		return -EINVAL;

	irq = irq_find_mapping(adap->host_notify_domain, addr);
	if (irq <= 0)
		return -ENXIO;

	generic_handle_irq(irq);

	return 0;
}
EXPORT_SYMBOL_GPL(i2c_handle_smbus_host_notify);

static int i2c_register_adapter(struct i2c_adapter *adap)
{
	int res = -EINVAL;

	/* Can't register until after driver model init */
	if (WARN_ON(!is_registered)) {
		res = -EAGAIN;
		goto out_list;
	}

	/* Sanity checks */
	if (WARN(!adap->name[0], "i2c adapter has no name"))
		goto out_list;

	if (!adap->algo) {
		pr_err("adapter '%s': no algo supplied!\n", adap->name);
		goto out_list;
	}

	if (!adap->lock_ops)
		adap->lock_ops = &i2c_adapter_lock_ops;

	rt_mutex_init(&adap->bus_lock);
	rt_mutex_init(&adap->mux_lock);
	mutex_init(&adap->userspace_clients_lock);
	INIT_LIST_HEAD(&adap->userspace_clients);

	/* Set default timeout to 1 second if not already set */
	if (adap->timeout == 0)
		adap->timeout = HZ;

	/* register soft irqs for Host Notify */
	res = i2c_setup_host_notify_irq_domain(adap);
	if (res) {
		pr_err("adapter '%s': can't create Host Notify IRQs (%d)\n",
		       adap->name, res);
		goto out_list;
	}

	dev_set_name(&adap->dev, "i2c-%d", adap->nr);
	adap->dev.bus = &i2c_bus_type;
	adap->dev.type = &i2c_adapter_type;
	res = device_register(&adap->dev);
	if (res) {
		pr_err("adapter '%s': can't register device (%d)\n", adap->name, res);
		goto out_list;
	}

	res = of_i2c_setup_smbus_alert(adap);
	if (res)
		goto out_reg;

	dev_dbg(&adap->dev, "adapter [%s] registered\n", adap->name);

	pm_runtime_no_callbacks(&adap->dev);
	pm_suspend_ignore_children(&adap->dev, true);
	pm_runtime_enable(&adap->dev);

#ifdef CONFIG_I2C_COMPAT
	res = class_compat_create_link(i2c_adapter_compat_class, &adap->dev,
				       adap->dev.parent);
	if (res)
		dev_warn(&adap->dev,
			 "Failed to create compatibility class link\n");
#endif

	i2c_init_recovery(adap);

	/* create pre-declared device nodes */
	of_i2c_register_devices(adap);
	i2c_acpi_register_devices(adap);
	i2c_acpi_install_space_handler(adap);

	if (adap->nr < __i2c_first_dynamic_bus_num)
		i2c_scan_static_board_info(adap);

	/* Notify drivers */
	mutex_lock(&core_lock);
	bus_for_each_drv(&i2c_bus_type, NULL, adap, __process_new_adapter);
	mutex_unlock(&core_lock);

	return 0;

out_reg:
	init_completion(&adap->dev_released);
	device_unregister(&adap->dev);
	wait_for_completion(&adap->dev_released);
out_list:
	mutex_lock(&core_lock);
	idr_remove(&i2c_adapter_idr, adap->nr);
	mutex_unlock(&core_lock);
	return res;
}

/**
 * __i2c_add_numbered_adapter - i2c_add_numbered_adapter where nr is never -1
 * @adap: the adapter to register (with adap->nr initialized)
 * Context: can sleep
 *
 * See i2c_add_numbered_adapter() for details.
 */
static int __i2c_add_numbered_adapter(struct i2c_adapter *adap)
{
	int id;

	mutex_lock(&core_lock);
	id = idr_alloc(&i2c_adapter_idr, adap, adap->nr, adap->nr + 1, GFP_KERNEL);
	mutex_unlock(&core_lock);
	if (WARN(id < 0, "couldn't get idr"))
		return id == -ENOSPC ? -EBUSY : id;

	return i2c_register_adapter(adap);
}

/**
 * i2c_add_adapter - declare i2c adapter, use dynamic bus number
 * @adapter: the adapter to add
 * Context: can sleep
 *
 * This routine is used to declare an I2C adapter when its bus number
 * doesn't matter or when its bus number is specified by an dt alias.
 * Examples of bases when the bus number doesn't matter: I2C adapters
 * dynamically added by USB links or PCI plugin cards.
 *
 * When this returns zero, a new bus number was allocated and stored
 * in adap->nr, and the specified adapter became available for clients.
 * Otherwise, a negative errno value is returned.
 */
int i2c_add_adapter(struct i2c_adapter *adapter)
{
	struct device *dev = &adapter->dev;
	int id;

	if (dev->of_node) {
		id = of_alias_get_id(dev->of_node, "i2c");
		if (id >= 0) {
			adapter->nr = id;
			return __i2c_add_numbered_adapter(adapter);
		}
	}

	mutex_lock(&core_lock);
	id = idr_alloc(&i2c_adapter_idr, adapter,
		       __i2c_first_dynamic_bus_num, 0, GFP_KERNEL);
	mutex_unlock(&core_lock);
	if (WARN(id < 0, "couldn't get idr"))
		return id;

	adapter->nr = id;

	return i2c_register_adapter(adapter);
}
EXPORT_SYMBOL(i2c_add_adapter);

/**
 * i2c_add_numbered_adapter - declare i2c adapter, use static bus number
 * @adap: the adapter to register (with adap->nr initialized)
 * Context: can sleep
 *
 * This routine is used to declare an I2C adapter when its bus number
 * matters.  For example, use it for I2C adapters from system-on-chip CPUs,
 * or otherwise built in to the system's mainboard, and where i2c_board_info
 * is used to properly configure I2C devices.
 *
 * If the requested bus number is set to -1, then this function will behave
 * identically to i2c_add_adapter, and will dynamically assign a bus number.
 *
 * If no devices have pre-been declared for this bus, then be sure to
 * register the adapter before any dynamically allocated ones.  Otherwise
 * the required bus ID may not be available.
 *
 * When this returns zero, the specified adapter became available for
 * clients using the bus number provided in adap->nr.  Also, the table
 * of I2C devices pre-declared using i2c_register_board_info() is scanned,
 * and the appropriate driver model device nodes are created.  Otherwise, a
 * negative errno value is returned.
 */
int i2c_add_numbered_adapter(struct i2c_adapter *adap)
{
	if (adap->nr == -1) /* -1 means dynamically assign bus id */
		return i2c_add_adapter(adap);

	return __i2c_add_numbered_adapter(adap);
}
EXPORT_SYMBOL_GPL(i2c_add_numbered_adapter);

static void i2c_do_del_adapter(struct i2c_driver *driver,
			      struct i2c_adapter *adapter)
{
	struct i2c_client *client, *_n;

	/* Remove the devices we created ourselves as the result of hardware
	 * probing (using a driver's detect method) */
	list_for_each_entry_safe(client, _n, &driver->clients, detected) {
		if (client->adapter == adapter) {
			dev_dbg(&adapter->dev, "Removing %s at 0x%x\n",
				client->name, client->addr);
			list_del(&client->detected);
			i2c_unregister_device(client);
		}
	}
}

static int __unregister_client(struct device *dev, void *dummy)
{
	struct i2c_client *client = i2c_verify_client(dev);
	if (client && strcmp(client->name, "dummy"))
		i2c_unregister_device(client);
	return 0;
}

static int __unregister_dummy(struct device *dev, void *dummy)
{
	struct i2c_client *client = i2c_verify_client(dev);
	i2c_unregister_device(client);
	return 0;
}

static int __process_removed_adapter(struct device_driver *d, void *data)
{
	i2c_do_del_adapter(to_i2c_driver(d), data);
	return 0;
}

/**
 * i2c_del_adapter - unregister I2C adapter
 * @adap: the adapter being unregistered
 * Context: can sleep
 *
 * This unregisters an I2C adapter which was previously registered
 * by @i2c_add_adapter or @i2c_add_numbered_adapter.
 */
void i2c_del_adapter(struct i2c_adapter *adap)
{
	struct i2c_adapter *found;
	struct i2c_client *client, *next;

	/* First make sure that this adapter was ever added */
	mutex_lock(&core_lock);
	found = idr_find(&i2c_adapter_idr, adap->nr);
	mutex_unlock(&core_lock);
	if (found != adap) {
		pr_debug("attempting to delete unregistered adapter [%s]\n", adap->name);
		return;
	}

	i2c_acpi_remove_space_handler(adap);
	/* Tell drivers about this removal */
	mutex_lock(&core_lock);
	bus_for_each_drv(&i2c_bus_type, NULL, adap,
			       __process_removed_adapter);
	mutex_unlock(&core_lock);

	/* Remove devices instantiated from sysfs */
	mutex_lock_nested(&adap->userspace_clients_lock,
			  i2c_adapter_depth(adap));
	list_for_each_entry_safe(client, next, &adap->userspace_clients,
				 detected) {
		dev_dbg(&adap->dev, "Removing %s at 0x%x\n", client->name,
			client->addr);
		list_del(&client->detected);
		i2c_unregister_device(client);
	}
	mutex_unlock(&adap->userspace_clients_lock);

	/* Detach any active clients. This can't fail, thus we do not
	 * check the returned value. This is a two-pass process, because
	 * we can't remove the dummy devices during the first pass: they
	 * could have been instantiated by real devices wishing to clean
	 * them up properly, so we give them a chance to do that first. */
	device_for_each_child(&adap->dev, NULL, __unregister_client);
	device_for_each_child(&adap->dev, NULL, __unregister_dummy);

#ifdef CONFIG_I2C_COMPAT
	class_compat_remove_link(i2c_adapter_compat_class, &adap->dev,
				 adap->dev.parent);
#endif

	/* device name is gone after device_unregister */
	dev_dbg(&adap->dev, "adapter [%s] unregistered\n", adap->name);

	pm_runtime_disable(&adap->dev);

	i2c_host_notify_irq_teardown(adap);

	/* wait until all references to the device are gone
	 *
	 * FIXME: This is old code and should ideally be replaced by an
	 * alternative which results in decoupling the lifetime of the struct
	 * device from the i2c_adapter, like spi or netdev do. Any solution
	 * should be thoroughly tested with DEBUG_KOBJECT_RELEASE enabled!
	 */
	init_completion(&adap->dev_released);
	device_unregister(&adap->dev);
	wait_for_completion(&adap->dev_released);

	/* free bus id */
	mutex_lock(&core_lock);
	idr_remove(&i2c_adapter_idr, adap->nr);
	mutex_unlock(&core_lock);

	/* Clear the device structure in case this adapter is ever going to be
	   added again */
	memset(&adap->dev, 0, sizeof(adap->dev));
}
EXPORT_SYMBOL(i2c_del_adapter);

/**
 * i2c_parse_fw_timings - get I2C related timing parameters from firmware
 * @dev: The device to scan for I2C timing properties
 * @t: the i2c_timings struct to be filled with values
 * @use_defaults: bool to use sane defaults derived from the I2C specification
 *		  when properties are not found, otherwise use 0
 *
 * Scan the device for the generic I2C properties describing timing parameters
 * for the signal and fill the given struct with the results. If a property was
 * not found and use_defaults was true, then maximum timings are assumed which
 * are derived from the I2C specification. If use_defaults is not used, the
 * results will be 0, so drivers can apply their own defaults later. The latter
 * is mainly intended for avoiding regressions of existing drivers which want
 * to switch to this function. New drivers almost always should use the defaults.
 */

void i2c_parse_fw_timings(struct device *dev, struct i2c_timings *t, bool use_defaults)
{
	int ret;

	memset(t, 0, sizeof(*t));

	ret = device_property_read_u32(dev, "clock-frequency", &t->bus_freq_hz);
	if (ret && use_defaults)
		t->bus_freq_hz = 100000;

	ret = device_property_read_u32(dev, "i2c-scl-rising-time-ns", &t->scl_rise_ns);
	if (ret && use_defaults) {
		if (t->bus_freq_hz <= 100000)
			t->scl_rise_ns = 1000;
		else if (t->bus_freq_hz <= 400000)
			t->scl_rise_ns = 300;
		else
			t->scl_rise_ns = 120;
	}

	ret = device_property_read_u32(dev, "i2c-scl-falling-time-ns", &t->scl_fall_ns);
	if (ret && use_defaults) {
		if (t->bus_freq_hz <= 400000)
			t->scl_fall_ns = 300;
		else
			t->scl_fall_ns = 120;
	}

	device_property_read_u32(dev, "i2c-scl-internal-delay-ns", &t->scl_int_delay_ns);

	ret = device_property_read_u32(dev, "i2c-sda-falling-time-ns", &t->sda_fall_ns);
	if (ret && use_defaults)
		t->sda_fall_ns = t->scl_fall_ns;
}
EXPORT_SYMBOL_GPL(i2c_parse_fw_timings);

/* ------------------------------------------------------------------------- */

int i2c_for_each_dev(void *data, int (*fn)(struct device *, void *))
{
	int res;

	mutex_lock(&core_lock);
	res = bus_for_each_dev(&i2c_bus_type, NULL, data, fn);
	mutex_unlock(&core_lock);

	return res;
}
EXPORT_SYMBOL_GPL(i2c_for_each_dev);

static int __process_new_driver(struct device *dev, void *data)
{
	if (dev->type != &i2c_adapter_type)
		return 0;
	return i2c_do_add_adapter(data, to_i2c_adapter(dev));
}

/*
 * An i2c_driver is used with one or more i2c_client (device) nodes to access
 * i2c slave chips, on a bus instance associated with some i2c_adapter.
 */

int i2c_register_driver(struct module *owner, struct i2c_driver *driver)
{
	int res;

	/* Can't register until after driver model init */
	if (WARN_ON(!is_registered))
		return -EAGAIN;

	/* add the driver to the list of i2c drivers in the driver core */
	driver->driver.owner = owner;
	driver->driver.bus = &i2c_bus_type;
	INIT_LIST_HEAD(&driver->clients);

	/* When registration returns, the driver core
	 * will have called probe() for all matching-but-unbound devices.
	 */
	res = driver_register(&driver->driver);
	if (res)
		return res;

	pr_debug("driver [%s] registered\n", driver->driver.name);

	/* Walk the adapters that are already present */
	i2c_for_each_dev(driver, __process_new_driver);

	return 0;
}
EXPORT_SYMBOL(i2c_register_driver);

static int __process_removed_driver(struct device *dev, void *data)
{
	if (dev->type == &i2c_adapter_type)
		i2c_do_del_adapter(data, to_i2c_adapter(dev));
	return 0;
}

/**
 * i2c_del_driver - unregister I2C driver
 * @driver: the driver being unregistered
 * Context: can sleep
 */
void i2c_del_driver(struct i2c_driver *driver)
{
	i2c_for_each_dev(driver, __process_removed_driver);

	driver_unregister(&driver->driver);
	pr_debug("driver [%s] unregistered\n", driver->driver.name);
}
EXPORT_SYMBOL(i2c_del_driver);

/* ------------------------------------------------------------------------- */

/**
 * i2c_use_client - increments the reference count of the i2c client structure
 * @client: the client being referenced
 *
 * Each live reference to a client should be refcounted. The driver model does
 * that automatically as part of driver binding, so that most drivers don't
 * need to do this explicitly: they hold a reference until they're unbound
 * from the device.
 *
 * A pointer to the client with the incremented reference counter is returned.
 */
struct i2c_client *i2c_use_client(struct i2c_client *client)
{
	if (client && get_device(&client->dev))
		return client;
	return NULL;
}
EXPORT_SYMBOL(i2c_use_client);

/**
 * i2c_release_client - release a use of the i2c client structure
 * @client: the client being no longer referenced
 *
 * Must be called when a user of a client is finished with it.
 */
void i2c_release_client(struct i2c_client *client)
{
	if (client)
		put_device(&client->dev);
}
EXPORT_SYMBOL(i2c_release_client);

struct i2c_cmd_arg {
	unsigned	cmd;
	void		*arg;
};

static int i2c_cmd(struct device *dev, void *_arg)
{
	struct i2c_client	*client = i2c_verify_client(dev);
	struct i2c_cmd_arg	*arg = _arg;
	struct i2c_driver	*driver;

	if (!client || !client->dev.driver)
		return 0;

	driver = to_i2c_driver(client->dev.driver);
	if (driver->command)
		driver->command(client, arg->cmd, arg->arg);
	return 0;
}

void i2c_clients_command(struct i2c_adapter *adap, unsigned int cmd, void *arg)
{
	struct i2c_cmd_arg	cmd_arg;

	cmd_arg.cmd = cmd;
	cmd_arg.arg = arg;
	device_for_each_child(&adap->dev, &cmd_arg, i2c_cmd);
}
EXPORT_SYMBOL(i2c_clients_command);

static int __init i2c_init(void)
{
	int retval;

	retval = of_alias_get_highest_id("i2c");

	down_write(&__i2c_board_lock);
	if (retval >= __i2c_first_dynamic_bus_num)
		__i2c_first_dynamic_bus_num = retval + 1;
	up_write(&__i2c_board_lock);

	retval = bus_register(&i2c_bus_type);
	if (retval)
		return retval;

	is_registered = true;

#ifdef CONFIG_I2C_COMPAT
	i2c_adapter_compat_class = class_compat_register("i2c-adapter");
	if (!i2c_adapter_compat_class) {
		retval = -ENOMEM;
		goto bus_err;
	}
#endif
	retval = i2c_add_driver(&dummy_driver);
	if (retval)
		goto class_err;

	if (IS_ENABLED(CONFIG_OF_DYNAMIC))
		WARN_ON(of_reconfig_notifier_register(&i2c_of_notifier));
	if (IS_ENABLED(CONFIG_ACPI))
		WARN_ON(acpi_reconfig_notifier_register(&i2c_acpi_notifier));

	return 0;

class_err:
#ifdef CONFIG_I2C_COMPAT
	class_compat_unregister(i2c_adapter_compat_class);
bus_err:
#endif
	is_registered = false;
	bus_unregister(&i2c_bus_type);
	return retval;
}

static void __exit i2c_exit(void)
{
	if (IS_ENABLED(CONFIG_ACPI))
		WARN_ON(acpi_reconfig_notifier_unregister(&i2c_acpi_notifier));
	if (IS_ENABLED(CONFIG_OF_DYNAMIC))
		WARN_ON(of_reconfig_notifier_unregister(&i2c_of_notifier));
	i2c_del_driver(&dummy_driver);
#ifdef CONFIG_I2C_COMPAT
	class_compat_unregister(i2c_adapter_compat_class);
#endif
	bus_unregister(&i2c_bus_type);
	tracepoint_synchronize_unregister();
}

/* We must initialize early, because some subsystems register i2c drivers
 * in subsys_initcall() code, but are linked (and initialized) before i2c.
 */
postcore_initcall(i2c_init);
module_exit(i2c_exit);

/* ----------------------------------------------------
 * the functional interface to the i2c busses.
 * ----------------------------------------------------
 */

/* Check if val is exceeding the quirk IFF quirk is non 0 */
#define i2c_quirk_exceeded(val, quirk) ((quirk) && ((val) > (quirk)))

static int i2c_quirk_error(struct i2c_adapter *adap, struct i2c_msg *msg, char *err_msg)
{
	dev_err_ratelimited(&adap->dev, "adapter quirk: %s (addr 0x%04x, size %u, %s)\n",
			    err_msg, msg->addr, msg->len,
			    msg->flags & I2C_M_RD ? "read" : "write");
	return -EOPNOTSUPP;
}

static int i2c_check_for_quirks(struct i2c_adapter *adap, struct i2c_msg *msgs, int num)
{
	const struct i2c_adapter_quirks *q = adap->quirks;
	int max_num = q->max_num_msgs, i;
	bool do_len_check = true;

	if (q->flags & I2C_AQ_COMB) {
		max_num = 2;

		/* special checks for combined messages */
		if (num == 2) {
			if (q->flags & I2C_AQ_COMB_WRITE_FIRST && msgs[0].flags & I2C_M_RD)
				return i2c_quirk_error(adap, &msgs[0], "1st comb msg must be write");

			if (q->flags & I2C_AQ_COMB_READ_SECOND && !(msgs[1].flags & I2C_M_RD))
				return i2c_quirk_error(adap, &msgs[1], "2nd comb msg must be read");

			if (q->flags & I2C_AQ_COMB_SAME_ADDR && msgs[0].addr != msgs[1].addr)
				return i2c_quirk_error(adap, &msgs[0], "comb msg only to same addr");

			if (i2c_quirk_exceeded(msgs[0].len, q->max_comb_1st_msg_len))
				return i2c_quirk_error(adap, &msgs[0], "msg too long");

			if (i2c_quirk_exceeded(msgs[1].len, q->max_comb_2nd_msg_len))
				return i2c_quirk_error(adap, &msgs[1], "msg too long");

			do_len_check = false;
		}
	}

	if (i2c_quirk_exceeded(num, max_num))
		return i2c_quirk_error(adap, &msgs[0], "too many messages");

	for (i = 0; i < num; i++) {
		u16 len = msgs[i].len;

		if (msgs[i].flags & I2C_M_RD) {
			if (do_len_check && i2c_quirk_exceeded(len, q->max_read_len))
				return i2c_quirk_error(adap, &msgs[i], "msg too long");
		} else {
			if (do_len_check && i2c_quirk_exceeded(len, q->max_write_len))
				return i2c_quirk_error(adap, &msgs[i], "msg too long");
		}
	}

	return 0;
}

/**
 * __i2c_transfer - unlocked flavor of i2c_transfer
 * @adap: Handle to I2C bus
 * @msgs: One or more messages to execute before STOP is issued to
 *	terminate the operation; each message begins with a START.
 * @num: Number of messages to be executed.
 *
 * Returns negative errno, else the number of messages executed.
 *
 * Adapter lock must be held when calling this function. No debug logging
 * takes place. adap->algo->master_xfer existence isn't checked.
 */
int __i2c_transfer(struct i2c_adapter *adap, struct i2c_msg *msgs, int num)
{
	unsigned long orig_jiffies;
	int ret, try;

	if (WARN_ON(!msgs || num < 1))
		return -EINVAL;

	if (adap->quirks && i2c_check_for_quirks(adap, msgs, num))
		return -EOPNOTSUPP;

	/*
	 * i2c_trace_msg_key gets enabled when tracepoint i2c_transfer gets
	 * enabled.  This is an efficient way of keeping the for-loop from
	 * being executed when not needed.
	 */
	if (static_branch_unlikely(&i2c_trace_msg_key)) {
		int i;
		for (i = 0; i < num; i++)
			if (msgs[i].flags & I2C_M_RD)
				trace_i2c_read(adap, &msgs[i], i);
			else
				trace_i2c_write(adap, &msgs[i], i);
	}

	/* Retry automatically on arbitration loss */
	orig_jiffies = jiffies;
	for (ret = 0, try = 0; try <= adap->retries; try++) {
		ret = adap->algo->master_xfer(adap, msgs, num);
		if (ret != -EAGAIN)
			break;
		if (time_after(jiffies, orig_jiffies + adap->timeout))
			break;
	}

	if (static_branch_unlikely(&i2c_trace_msg_key)) {
		int i;
		for (i = 0; i < ret; i++)
			if (msgs[i].flags & I2C_M_RD)
				trace_i2c_reply(adap, &msgs[i], i);
		trace_i2c_result(adap, num, ret);
	}

	return ret;
}
EXPORT_SYMBOL(__i2c_transfer);

/**
 * i2c_transfer - execute a single or combined I2C message
 * @adap: Handle to I2C bus
 * @msgs: One or more messages to execute before STOP is issued to
 *	terminate the operation; each message begins with a START.
 * @num: Number of messages to be executed.
 *
 * Returns negative errno, else the number of messages executed.
 *
 * Note that there is no requirement that each message be sent to
 * the same slave address, although that is the most common model.
 */
int i2c_transfer(struct i2c_adapter *adap, struct i2c_msg *msgs, int num)
{
	int ret;

	/* REVISIT the fault reporting model here is weak:
	 *
	 *  - When we get an error after receiving N bytes from a slave,
	 *    there is no way to report "N".
	 *
	 *  - When we get a NAK after transmitting N bytes to a slave,
	 *    there is no way to report "N" ... or to let the master
	 *    continue executing the rest of this combined message, if
	 *    that's the appropriate response.
	 *
	 *  - When for example "num" is two and we successfully complete
	 *    the first message but get an error part way through the
	 *    second, it's unclear whether that should be reported as
	 *    one (discarding status on the second message) or errno
	 *    (discarding status on the first one).
	 */

	if (adap->algo->master_xfer) {
#ifdef DEBUG
		for (ret = 0; ret < num; ret++) {
			dev_dbg(&adap->dev,
				"master_xfer[%d] %c, addr=0x%02x, len=%d%s\n",
				ret, (msgs[ret].flags & I2C_M_RD) ? 'R' : 'W',
				msgs[ret].addr, msgs[ret].len,
				(msgs[ret].flags & I2C_M_RECV_LEN) ? "+" : "");
		}
#endif

		if (in_atomic() || irqs_disabled()) {
			ret = i2c_trylock_bus(adap, I2C_LOCK_SEGMENT);
			if (!ret)
				/* I2C activity is ongoing. */
				return -EAGAIN;
		} else {
			i2c_lock_bus(adap, I2C_LOCK_SEGMENT);
		}

		ret = __i2c_transfer(adap, msgs, num);
		i2c_unlock_bus(adap, I2C_LOCK_SEGMENT);

		return ret;
	} else {
		dev_dbg(&adap->dev, "I2C level transfers not supported\n");
		return -EOPNOTSUPP;
	}
}
EXPORT_SYMBOL(i2c_transfer);

/**
 * i2c_transfer_buffer_flags - issue a single I2C message transferring data
 *			       to/from a buffer
 * @client: Handle to slave device
 * @buf: Where the data is stored
 * @count: How many bytes to transfer, must be less than 64k since msg.len is u16
 * @flags: The flags to be used for the message, e.g. I2C_M_RD for reads
 *
 * Returns negative errno, or else the number of bytes transferred.
 */
int i2c_transfer_buffer_flags(const struct i2c_client *client, char *buf,
			      int count, u16 flags)
{
	int ret;
	struct i2c_msg msg = {
		.addr = client->addr,
		.flags = flags | (client->flags & I2C_M_TEN),
		.len = count,
		.buf = buf,
	};

	ret = i2c_transfer(client->adapter, &msg, 1);

	/*
	 * If everything went ok (i.e. 1 msg transferred), return #bytes
	 * transferred, else error code.
	 */
	return (ret == 1) ? count : ret;
}
EXPORT_SYMBOL(i2c_transfer_buffer_flags);

/**
 * i2c_get_device_id - get manufacturer, part id and die revision of a device
 * @client: The device to query
 * @id: The queried information
 *
 * Returns negative errno on error, zero on success.
 */
int i2c_get_device_id(const struct i2c_client *client,
		      struct i2c_device_identity *id)
{
	struct i2c_adapter *adap = client->adapter;
	union i2c_smbus_data raw_id;
	int ret;

	if (!i2c_check_functionality(adap, I2C_FUNC_SMBUS_READ_I2C_BLOCK))
		return -EOPNOTSUPP;

	raw_id.block[0] = 3;
	ret = i2c_smbus_xfer(adap, I2C_ADDR_DEVICE_ID, 0,
			     I2C_SMBUS_READ, client->addr << 1,
			     I2C_SMBUS_I2C_BLOCK_DATA, &raw_id);
	if (ret)
		return ret;

	id->manufacturer_id = (raw_id.block[1] << 4) | (raw_id.block[2] >> 4);
	id->part_id = ((raw_id.block[2] & 0xf) << 5) | (raw_id.block[3] >> 3);
	id->die_revision = raw_id.block[3] & 0x7;
	return 0;
}
EXPORT_SYMBOL_GPL(i2c_get_device_id);

/* ----------------------------------------------------
 * the i2c address scanning function
 * Will not work for 10-bit addresses!
 * ----------------------------------------------------
 */

/*
 * Legacy default probe function, mostly relevant for SMBus. The default
 * probe method is a quick write, but it is known to corrupt the 24RF08
 * EEPROMs due to a state machine bug, and could also irreversibly
 * write-protect some EEPROMs, so for address ranges 0x30-0x37 and 0x50-0x5f,
 * we use a short byte read instead. Also, some bus drivers don't implement
 * quick write, so we fallback to a byte read in that case too.
 * On x86, there is another special case for FSC hardware monitoring chips,
 * which want regular byte reads (address 0x73.) Fortunately, these are the
 * only known chips using this I2C address on PC hardware.
 * Returns 1 if probe succeeded, 0 if not.
 */
static int i2c_default_probe(struct i2c_adapter *adap, unsigned short addr)
{
	int err;
	union i2c_smbus_data dummy;

#ifdef CONFIG_X86
	if (addr == 0x73 && (adap->class & I2C_CLASS_HWMON)
	 && i2c_check_functionality(adap, I2C_FUNC_SMBUS_READ_BYTE_DATA))
		err = i2c_smbus_xfer(adap, addr, 0, I2C_SMBUS_READ, 0,
				     I2C_SMBUS_BYTE_DATA, &dummy);
	else
#endif
	if (!((addr & ~0x07) == 0x30 || (addr & ~0x0f) == 0x50)
	 && i2c_check_functionality(adap, I2C_FUNC_SMBUS_QUICK))
		err = i2c_smbus_xfer(adap, addr, 0, I2C_SMBUS_WRITE, 0,
				     I2C_SMBUS_QUICK, NULL);
	else if (i2c_check_functionality(adap, I2C_FUNC_SMBUS_READ_BYTE))
		err = i2c_smbus_xfer(adap, addr, 0, I2C_SMBUS_READ, 0,
				     I2C_SMBUS_BYTE, &dummy);
	else {
		dev_warn(&adap->dev, "No suitable probing method supported for address 0x%02X\n",
			 addr);
		err = -EOPNOTSUPP;
	}

	return err >= 0;
}

static int i2c_detect_address(struct i2c_client *temp_client,
			      struct i2c_driver *driver)
{
	struct i2c_board_info info;
	struct i2c_adapter *adapter = temp_client->adapter;
	int addr = temp_client->addr;
	int err;

	/* Make sure the address is valid */
	err = i2c_check_7bit_addr_validity_strict(addr);
	if (err) {
		dev_warn(&adapter->dev, "Invalid probe address 0x%02x\n",
			 addr);
		return err;
	}

	/* Skip if already in use (7 bit, no need to encode flags) */
	if (i2c_check_addr_busy(adapter, addr))
		return 0;

	/* Make sure there is something at this address */
	if (!i2c_default_probe(adapter, addr))
		return 0;

	/* Finally call the custom detection function */
	memset(&info, 0, sizeof(struct i2c_board_info));
	info.addr = addr;
	err = driver->detect(temp_client, &info);
	if (err) {
		/* -ENODEV is returned if the detection fails. We catch it
		   here as this isn't an error. */
		return err == -ENODEV ? 0 : err;
	}

	/* Consistency check */
	if (info.type[0] == '\0') {
		dev_err(&adapter->dev,
			"%s detection function provided no name for 0x%x\n",
			driver->driver.name, addr);
	} else {
		struct i2c_client *client;

		/* Detection succeeded, instantiate the device */
		if (adapter->class & I2C_CLASS_DEPRECATED)
			dev_warn(&adapter->dev,
				"This adapter will soon drop class based instantiation of devices. "
				"Please make sure client 0x%02x gets instantiated by other means. "
				"Check 'Documentation/i2c/instantiating-devices' for details.\n",
				info.addr);

		dev_dbg(&adapter->dev, "Creating %s at 0x%02x\n",
			info.type, info.addr);
		client = i2c_new_device(adapter, &info);
		if (client)
			list_add_tail(&client->detected, &driver->clients);
		else
			dev_err(&adapter->dev, "Failed creating %s at 0x%02x\n",
				info.type, info.addr);
	}
	return 0;
}

static int i2c_detect(struct i2c_adapter *adapter, struct i2c_driver *driver)
{
	const unsigned short *address_list;
	struct i2c_client *temp_client;
	int i, err = 0;
	int adap_id = i2c_adapter_id(adapter);

	address_list = driver->address_list;
	if (!driver->detect || !address_list)
		return 0;

	/* Warn that the adapter lost class based instantiation */
	if (adapter->class == I2C_CLASS_DEPRECATED) {
		dev_dbg(&adapter->dev,
			"This adapter dropped support for I2C classes and won't auto-detect %s devices anymore. "
			"If you need it, check 'Documentation/i2c/instantiating-devices' for alternatives.\n",
			driver->driver.name);
		return 0;
	}

	/* Stop here if the classes do not match */
	if (!(adapter->class & driver->class))
		return 0;

	/* Set up a temporary client to help detect callback */
	temp_client = kzalloc(sizeof(struct i2c_client), GFP_KERNEL);
	if (!temp_client)
		return -ENOMEM;
	temp_client->adapter = adapter;

	for (i = 0; address_list[i] != I2C_CLIENT_END; i += 1) {
		dev_dbg(&adapter->dev,
			"found normal entry for adapter %d, addr 0x%02x\n",
			adap_id, address_list[i]);
		temp_client->addr = address_list[i];
		err = i2c_detect_address(temp_client, driver);
		if (unlikely(err))
			break;
	}

	kfree(temp_client);
	return err;
}

int i2c_probe_func_quick_read(struct i2c_adapter *adap, unsigned short addr)
{
	return i2c_smbus_xfer(adap, addr, 0, I2C_SMBUS_READ, 0,
			      I2C_SMBUS_QUICK, NULL) >= 0;
}
EXPORT_SYMBOL_GPL(i2c_probe_func_quick_read);

struct i2c_client *
i2c_new_probed_device(struct i2c_adapter *adap,
		      struct i2c_board_info *info,
		      unsigned short const *addr_list,
		      int (*probe)(struct i2c_adapter *, unsigned short addr))
{
	int i;

	if (!probe)
		probe = i2c_default_probe;

	for (i = 0; addr_list[i] != I2C_CLIENT_END; i++) {
		/* Check address validity */
		if (i2c_check_7bit_addr_validity_strict(addr_list[i]) < 0) {
			dev_warn(&adap->dev, "Invalid 7-bit address 0x%02x\n",
				 addr_list[i]);
			continue;
		}

		/* Check address availability (7 bit, no need to encode flags) */
		if (i2c_check_addr_busy(adap, addr_list[i])) {
			dev_dbg(&adap->dev,
				"Address 0x%02x already in use, not probing\n",
				addr_list[i]);
			continue;
		}

		/* Test address responsiveness */
		if (probe(adap, addr_list[i]))
			break;
	}

	if (addr_list[i] == I2C_CLIENT_END) {
		dev_dbg(&adap->dev, "Probing failed, no device found\n");
		return NULL;
	}

	info->addr = addr_list[i];
	return i2c_new_device(adap, info);
}
EXPORT_SYMBOL_GPL(i2c_new_probed_device);

struct i2c_adapter *i2c_get_adapter(int nr)
{
	struct i2c_adapter *adapter;

	mutex_lock(&core_lock);
	adapter = idr_find(&i2c_adapter_idr, nr);
	if (!adapter)
		goto exit;

	if (try_module_get(adapter->owner))
		get_device(&adapter->dev);
	else
		adapter = NULL;

 exit:
	mutex_unlock(&core_lock);
	return adapter;
}
EXPORT_SYMBOL(i2c_get_adapter);

void i2c_put_adapter(struct i2c_adapter *adap)
{
	if (!adap)
		return;

	put_device(&adap->dev);
	module_put(adap->owner);
}
EXPORT_SYMBOL(i2c_put_adapter);

/**
 * i2c_get_dma_safe_msg_buf() - get a DMA safe buffer for the given i2c_msg
 * @msg: the message to be checked
 * @threshold: the minimum number of bytes for which using DMA makes sense
 *
 * Return: NULL if a DMA safe buffer was not obtained. Use msg->buf with PIO.
 *	   Or a valid pointer to be used with DMA. After use, release it by
 *	   calling i2c_release_dma_safe_msg_buf().
 *
 * This function must only be called from process context!
 */
u8 *i2c_get_dma_safe_msg_buf(struct i2c_msg *msg, unsigned int threshold)
{
	if (msg->len < threshold)
		return NULL;

	if (msg->flags & I2C_M_DMA_SAFE)
		return msg->buf;

	pr_debug("using bounce buffer for addr=0x%02x, len=%d\n",
		 msg->addr, msg->len);

	if (msg->flags & I2C_M_RD)
		return kzalloc(msg->len, GFP_KERNEL);
	else
		return kmemdup(msg->buf, msg->len, GFP_KERNEL);
}
EXPORT_SYMBOL_GPL(i2c_get_dma_safe_msg_buf);

/**
 * i2c_release_dma_safe_msg_buf - release DMA safe buffer and sync with i2c_msg
 * @msg: the message to be synced with
 * @buf: the buffer obtained from i2c_get_dma_safe_msg_buf(). May be NULL.
 */
void i2c_release_dma_safe_msg_buf(struct i2c_msg *msg, u8 *buf)
{
	if (!buf || buf == msg->buf)
		return;

	if (msg->flags & I2C_M_RD)
		memcpy(msg->buf, buf, msg->len);

	kfree(buf);
}
EXPORT_SYMBOL_GPL(i2c_release_dma_safe_msg_buf);

MODULE_AUTHOR("Simon G. Vogl <simon@tk.uni-linz.ac.at>");
MODULE_DESCRIPTION("I2C-Bus main module");
MODULE_LICENSE("GPL");<|MERGE_RESOLUTION|>--- conflicted
+++ resolved
@@ -216,33 +216,9 @@
 			}
 		}
 
-<<<<<<< HEAD
-		val = !val;
-		bri->set_scl(adap, val);
-
-		/*
-		 * If we can set SDA, we will always create STOP here to ensure
-		 * the additional pulses will do no harm. This is achieved by
-		 * letting SDA follow SCL half a cycle later.
-		 */
-		ndelay(RECOVERY_NDELAY / 2);
-		if (bri->set_sda)
-			bri->set_sda(adap, val);
-		ndelay(RECOVERY_NDELAY / 2);
-	}
-
-	/* check if recovery actually succeeded */
-	if (bri->get_sda && !bri->get_sda(adap))
-		ret = -EBUSY;
-
-	/* If all went well, send STOP for a sane bus state. */
-	if (ret == 0 && bri->set_sda) {
-		bri->set_scl(adap, 0);
-=======
 		scl = !scl;
 		bri->set_scl(adap, scl);
 		/* Creating STOP again, see above */
->>>>>>> 263fe5d4
 		ndelay(RECOVERY_NDELAY / 2);
 		if (bri->set_sda)
 			bri->set_sda(adap, scl);
