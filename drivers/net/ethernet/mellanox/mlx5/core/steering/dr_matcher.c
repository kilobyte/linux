// SPDX-License-Identifier: GPL-2.0 OR Linux-OpenIB
/* Copyright (c) 2019 Mellanox Technologies. */

#include "dr_types.h"

static bool dr_mask_is_smac_set(struct mlx5dr_match_spec *spec)
{
	return (spec->smac_47_16 || spec->smac_15_0);
}

static bool dr_mask_is_dmac_set(struct mlx5dr_match_spec *spec)
{
	return (spec->dmac_47_16 || spec->dmac_15_0);
}

static bool dr_mask_is_src_addr_set(struct mlx5dr_match_spec *spec)
{
	return (spec->src_ip_127_96 || spec->src_ip_95_64 ||
		spec->src_ip_63_32 || spec->src_ip_31_0);
}

static bool dr_mask_is_dst_addr_set(struct mlx5dr_match_spec *spec)
{
	return (spec->dst_ip_127_96 || spec->dst_ip_95_64 ||
		spec->dst_ip_63_32 || spec->dst_ip_31_0);
}

static bool dr_mask_is_l3_base_set(struct mlx5dr_match_spec *spec)
{
	return (spec->ip_protocol || spec->frag || spec->tcp_flags ||
		spec->ip_ecn || spec->ip_dscp);
}

static bool dr_mask_is_tcp_udp_base_set(struct mlx5dr_match_spec *spec)
{
	return (spec->tcp_sport || spec->tcp_dport ||
		spec->udp_sport || spec->udp_dport);
}

static bool dr_mask_is_ipv4_set(struct mlx5dr_match_spec *spec)
{
	return (spec->dst_ip_31_0 || spec->src_ip_31_0);
}

static bool dr_mask_is_ipv4_5_tuple_set(struct mlx5dr_match_spec *spec)
{
	return (dr_mask_is_l3_base_set(spec) ||
		dr_mask_is_tcp_udp_base_set(spec) ||
		dr_mask_is_ipv4_set(spec));
}

static bool dr_mask_is_eth_l2_tnl_set(struct mlx5dr_match_misc *misc)
{
	return misc->vxlan_vni;
}

static bool dr_mask_is_ttl_set(struct mlx5dr_match_spec *spec)
{
	return spec->ttl_hoplimit;
}

#define DR_MASK_IS_L2_DST(_spec, _misc, _inner_outer) (_spec.first_vid || \
	(_spec).first_cfi || (_spec).first_prio || (_spec).cvlan_tag || \
	(_spec).svlan_tag || (_spec).dmac_47_16 || (_spec).dmac_15_0 || \
	(_spec).ethertype || (_spec).ip_version || \
	(_misc)._inner_outer##_second_vid || \
	(_misc)._inner_outer##_second_cfi || \
	(_misc)._inner_outer##_second_prio || \
	(_misc)._inner_outer##_second_cvlan_tag || \
	(_misc)._inner_outer##_second_svlan_tag)

#define DR_MASK_IS_ETH_L4_SET(_spec, _misc, _inner_outer) ( \
	dr_mask_is_l3_base_set(&(_spec)) || \
	dr_mask_is_tcp_udp_base_set(&(_spec)) || \
	dr_mask_is_ttl_set(&(_spec)) || \
	(_misc)._inner_outer##_ipv6_flow_label)

#define DR_MASK_IS_ETH_L4_MISC_SET(_misc3, _inner_outer) ( \
	(_misc3)._inner_outer##_tcp_seq_num || \
	(_misc3)._inner_outer##_tcp_ack_num)

#define DR_MASK_IS_FIRST_MPLS_SET(_misc2, _inner_outer) ( \
	(_misc2)._inner_outer##_first_mpls_label || \
	(_misc2)._inner_outer##_first_mpls_exp || \
	(_misc2)._inner_outer##_first_mpls_s_bos || \
	(_misc2)._inner_outer##_first_mpls_ttl)

static bool dr_mask_is_tnl_gre_set(struct mlx5dr_match_misc *misc)
{
	return (misc->gre_key_h || misc->gre_key_l ||
		misc->gre_protocol || misc->gre_c_present ||
		misc->gre_k_present || misc->gre_s_present);
}

#define DR_MASK_IS_OUTER_MPLS_OVER_GRE_SET(_misc) (\
	(_misc)->outer_first_mpls_over_gre_label || \
	(_misc)->outer_first_mpls_over_gre_exp || \
	(_misc)->outer_first_mpls_over_gre_s_bos || \
	(_misc)->outer_first_mpls_over_gre_ttl)

#define DR_MASK_IS_OUTER_MPLS_OVER_UDP_SET(_misc) (\
	(_misc)->outer_first_mpls_over_udp_label || \
	(_misc)->outer_first_mpls_over_udp_exp || \
	(_misc)->outer_first_mpls_over_udp_s_bos || \
	(_misc)->outer_first_mpls_over_udp_ttl)

static bool
dr_mask_is_vxlan_gpe_set(struct mlx5dr_match_misc3 *misc3)
{
	return (misc3->outer_vxlan_gpe_vni ||
		misc3->outer_vxlan_gpe_next_protocol ||
		misc3->outer_vxlan_gpe_flags);
}

static bool
dr_matcher_supp_vxlan_gpe(struct mlx5dr_cmd_caps *caps)
{
	return (caps->sw_format_ver == MLX5_STEERING_FORMAT_CONNECTX_6DX) ||
	       (caps->flex_protocols & MLX5_FLEX_PARSER_VXLAN_GPE_ENABLED);
}

static bool
dr_mask_is_tnl_vxlan_gpe(struct mlx5dr_match_param *mask,
			 struct mlx5dr_domain *dmn)
{
	return dr_mask_is_vxlan_gpe_set(&mask->misc3) &&
	       dr_matcher_supp_vxlan_gpe(&dmn->info.caps);
}

static bool dr_mask_is_tnl_geneve_set(struct mlx5dr_match_misc *misc)
{
	return misc->geneve_vni ||
	       misc->geneve_oam ||
	       misc->geneve_protocol_type ||
	       misc->geneve_opt_len;
}

static bool dr_mask_is_tnl_geneve_tlv_opt(struct mlx5dr_match_misc3 *misc3)
{
	return misc3->geneve_tlv_option_0_data;
}

static bool
dr_matcher_supp_flex_parser_ok(struct mlx5dr_cmd_caps *caps)
{
	return caps->flex_parser_ok_bits_supp;
}

static bool dr_mask_is_tnl_geneve_tlv_opt_exist_set(struct mlx5dr_match_misc *misc,
						    struct mlx5dr_domain *dmn)
{
	return dr_matcher_supp_flex_parser_ok(&dmn->info.caps) &&
	       misc->geneve_tlv_option_0_exist;
}

static bool
dr_matcher_supp_tnl_geneve(struct mlx5dr_cmd_caps *caps)
{
	return (caps->sw_format_ver == MLX5_STEERING_FORMAT_CONNECTX_6DX) ||
	       (caps->flex_protocols & MLX5_FLEX_PARSER_GENEVE_ENABLED);
}

static bool
dr_mask_is_tnl_geneve(struct mlx5dr_match_param *mask,
		      struct mlx5dr_domain *dmn)
{
	return dr_mask_is_tnl_geneve_set(&mask->misc) &&
	       dr_matcher_supp_tnl_geneve(&dmn->info.caps);
}

static bool dr_mask_is_tnl_gtpu_set(struct mlx5dr_match_misc3 *misc3)
{
	return misc3->gtpu_msg_flags || misc3->gtpu_msg_type || misc3->gtpu_teid;
}

static bool dr_matcher_supp_tnl_gtpu(struct mlx5dr_cmd_caps *caps)
{
	return caps->flex_protocols & MLX5_FLEX_PARSER_GTPU_ENABLED;
}

static bool dr_mask_is_tnl_gtpu(struct mlx5dr_match_param *mask,
				struct mlx5dr_domain *dmn)
{
	return dr_mask_is_tnl_gtpu_set(&mask->misc3) &&
	       dr_matcher_supp_tnl_gtpu(&dmn->info.caps);
}

static int dr_matcher_supp_tnl_gtpu_dw_0(struct mlx5dr_cmd_caps *caps)
{
	return caps->flex_protocols & MLX5_FLEX_PARSER_GTPU_DW_0_ENABLED;
}

static bool dr_mask_is_tnl_gtpu_dw_0(struct mlx5dr_match_param *mask,
				     struct mlx5dr_domain *dmn)
{
	return mask->misc3.gtpu_dw_0 &&
	       dr_matcher_supp_tnl_gtpu_dw_0(&dmn->info.caps);
}

static int dr_matcher_supp_tnl_gtpu_teid(struct mlx5dr_cmd_caps *caps)
{
	return caps->flex_protocols & MLX5_FLEX_PARSER_GTPU_TEID_ENABLED;
}

static bool dr_mask_is_tnl_gtpu_teid(struct mlx5dr_match_param *mask,
				     struct mlx5dr_domain *dmn)
{
	return mask->misc3.gtpu_teid &&
	       dr_matcher_supp_tnl_gtpu_teid(&dmn->info.caps);
}

static int dr_matcher_supp_tnl_gtpu_dw_2(struct mlx5dr_cmd_caps *caps)
{
	return caps->flex_protocols & MLX5_FLEX_PARSER_GTPU_DW_2_ENABLED;
}

static bool dr_mask_is_tnl_gtpu_dw_2(struct mlx5dr_match_param *mask,
				     struct mlx5dr_domain *dmn)
{
	return mask->misc3.gtpu_dw_2 &&
	       dr_matcher_supp_tnl_gtpu_dw_2(&dmn->info.caps);
}

static int dr_matcher_supp_tnl_gtpu_first_ext(struct mlx5dr_cmd_caps *caps)
{
	return caps->flex_protocols & MLX5_FLEX_PARSER_GTPU_FIRST_EXT_DW_0_ENABLED;
}

static bool dr_mask_is_tnl_gtpu_first_ext(struct mlx5dr_match_param *mask,
					  struct mlx5dr_domain *dmn)
{
	return mask->misc3.gtpu_first_ext_dw_0 &&
	       dr_matcher_supp_tnl_gtpu_first_ext(&dmn->info.caps);
}

static bool dr_mask_is_tnl_gtpu_flex_parser_0(struct mlx5dr_match_param *mask,
					      struct mlx5dr_domain *dmn)
{
	struct mlx5dr_cmd_caps *caps = &dmn->info.caps;

	return (dr_is_flex_parser_0_id(caps->flex_parser_id_gtpu_dw_0) &&
		dr_mask_is_tnl_gtpu_dw_0(mask, dmn)) ||
	       (dr_is_flex_parser_0_id(caps->flex_parser_id_gtpu_teid) &&
		dr_mask_is_tnl_gtpu_teid(mask, dmn)) ||
	       (dr_is_flex_parser_0_id(caps->flex_parser_id_gtpu_dw_2) &&
		dr_mask_is_tnl_gtpu_dw_2(mask, dmn)) ||
	       (dr_is_flex_parser_0_id(caps->flex_parser_id_gtpu_first_ext_dw_0) &&
		dr_mask_is_tnl_gtpu_first_ext(mask, dmn));
}

static bool dr_mask_is_tnl_gtpu_flex_parser_1(struct mlx5dr_match_param *mask,
					      struct mlx5dr_domain *dmn)
{
	struct mlx5dr_cmd_caps *caps = &dmn->info.caps;

	return (dr_is_flex_parser_1_id(caps->flex_parser_id_gtpu_dw_0) &&
		dr_mask_is_tnl_gtpu_dw_0(mask, dmn)) ||
	       (dr_is_flex_parser_1_id(caps->flex_parser_id_gtpu_teid) &&
		dr_mask_is_tnl_gtpu_teid(mask, dmn)) ||
	       (dr_is_flex_parser_1_id(caps->flex_parser_id_gtpu_dw_2) &&
		dr_mask_is_tnl_gtpu_dw_2(mask, dmn)) ||
	       (dr_is_flex_parser_1_id(caps->flex_parser_id_gtpu_first_ext_dw_0) &&
		dr_mask_is_tnl_gtpu_first_ext(mask, dmn));
}

static bool dr_mask_is_tnl_gtpu_any(struct mlx5dr_match_param *mask,
				    struct mlx5dr_domain *dmn)
{
	return dr_mask_is_tnl_gtpu_flex_parser_0(mask, dmn) ||
	       dr_mask_is_tnl_gtpu_flex_parser_1(mask, dmn) ||
	       dr_mask_is_tnl_gtpu(mask, dmn);
}

static int dr_matcher_supp_icmp_v4(struct mlx5dr_cmd_caps *caps)
{
	return (caps->sw_format_ver == MLX5_STEERING_FORMAT_CONNECTX_6DX) ||
	       (caps->flex_protocols & MLX5_FLEX_PARSER_ICMP_V4_ENABLED);
}

static int dr_matcher_supp_icmp_v6(struct mlx5dr_cmd_caps *caps)
{
	return (caps->sw_format_ver == MLX5_STEERING_FORMAT_CONNECTX_6DX) ||
	       (caps->flex_protocols & MLX5_FLEX_PARSER_ICMP_V6_ENABLED);
}

static bool dr_mask_is_icmpv6_set(struct mlx5dr_match_misc3 *misc3)
{
	return (misc3->icmpv6_type || misc3->icmpv6_code ||
		misc3->icmpv6_header_data);
}

static bool dr_mask_is_icmp(struct mlx5dr_match_param *mask,
			    struct mlx5dr_domain *dmn)
{
	if (DR_MASK_IS_ICMPV4_SET(&mask->misc3))
		return dr_matcher_supp_icmp_v4(&dmn->info.caps);
	else if (dr_mask_is_icmpv6_set(&mask->misc3))
		return dr_matcher_supp_icmp_v6(&dmn->info.caps);

	return false;
}

static bool dr_mask_is_wqe_metadata_set(struct mlx5dr_match_misc2 *misc2)
{
	return misc2->metadata_reg_a;
}

static bool dr_mask_is_reg_c_0_3_set(struct mlx5dr_match_misc2 *misc2)
{
	return (misc2->metadata_reg_c_0 || misc2->metadata_reg_c_1 ||
		misc2->metadata_reg_c_2 || misc2->metadata_reg_c_3);
}

static bool dr_mask_is_reg_c_4_7_set(struct mlx5dr_match_misc2 *misc2)
{
	return (misc2->metadata_reg_c_4 || misc2->metadata_reg_c_5 ||
		misc2->metadata_reg_c_6 || misc2->metadata_reg_c_7);
}

static bool dr_mask_is_gvmi_or_qpn_set(struct mlx5dr_match_misc *misc)
{
	return (misc->source_sqn || misc->source_port);
}

static bool dr_mask_is_flex_parser_id_0_3_set(u32 flex_parser_id,
					      u32 flex_parser_value)
{
	if (flex_parser_id)
		return flex_parser_id <= DR_STE_MAX_FLEX_0_ID;

	/* Using flex_parser 0 means that id is zero, thus value must be set. */
	return flex_parser_value;
}

static bool dr_mask_is_flex_parser_0_3_set(struct mlx5dr_match_misc4 *misc4)
{
	return (dr_mask_is_flex_parser_id_0_3_set(misc4->prog_sample_field_id_0,
						  misc4->prog_sample_field_value_0) ||
		dr_mask_is_flex_parser_id_0_3_set(misc4->prog_sample_field_id_1,
						  misc4->prog_sample_field_value_1) ||
		dr_mask_is_flex_parser_id_0_3_set(misc4->prog_sample_field_id_2,
						  misc4->prog_sample_field_value_2) ||
		dr_mask_is_flex_parser_id_0_3_set(misc4->prog_sample_field_id_3,
						  misc4->prog_sample_field_value_3));
}

static bool dr_mask_is_flex_parser_id_4_7_set(u32 flex_parser_id)
{
	return flex_parser_id > DR_STE_MAX_FLEX_0_ID &&
	       flex_parser_id <= DR_STE_MAX_FLEX_1_ID;
}

static bool dr_mask_is_flex_parser_4_7_set(struct mlx5dr_match_misc4 *misc4)
{
	return (dr_mask_is_flex_parser_id_4_7_set(misc4->prog_sample_field_id_0) ||
		dr_mask_is_flex_parser_id_4_7_set(misc4->prog_sample_field_id_1) ||
		dr_mask_is_flex_parser_id_4_7_set(misc4->prog_sample_field_id_2) ||
		dr_mask_is_flex_parser_id_4_7_set(misc4->prog_sample_field_id_3));
}

static int dr_matcher_supp_tnl_mpls_over_gre(struct mlx5dr_cmd_caps *caps)
{
	return caps->flex_protocols & MLX5_FLEX_PARSER_MPLS_OVER_GRE_ENABLED;
}

static bool dr_mask_is_tnl_mpls_over_gre(struct mlx5dr_match_param *mask,
					 struct mlx5dr_domain *dmn)
{
	return DR_MASK_IS_OUTER_MPLS_OVER_GRE_SET(&mask->misc2) &&
	       dr_matcher_supp_tnl_mpls_over_gre(&dmn->info.caps);
}

static int dr_matcher_supp_tnl_mpls_over_udp(struct mlx5dr_cmd_caps *caps)
{
	return caps->flex_protocols & MLX5_FLEX_PARSER_MPLS_OVER_UDP_ENABLED;
}

static bool dr_mask_is_tnl_mpls_over_udp(struct mlx5dr_match_param *mask,
					 struct mlx5dr_domain *dmn)
{
	return DR_MASK_IS_OUTER_MPLS_OVER_UDP_SET(&mask->misc2) &&
	       dr_matcher_supp_tnl_mpls_over_udp(&dmn->info.caps);
}

static bool dr_mask_is_tnl_header_0_1_set(struct mlx5dr_match_misc5 *misc5)
{
	return misc5->tunnel_header_0 || misc5->tunnel_header_1;
}

int mlx5dr_matcher_select_builders(struct mlx5dr_matcher *matcher,
				   struct mlx5dr_matcher_rx_tx *nic_matcher,
				   enum mlx5dr_ipv outer_ipv,
				   enum mlx5dr_ipv inner_ipv)
{
	nic_matcher->ste_builder =
		nic_matcher->ste_builder_arr[outer_ipv][inner_ipv];
	nic_matcher->num_of_builders =
		nic_matcher->num_of_builders_arr[outer_ipv][inner_ipv];

	if (!nic_matcher->num_of_builders) {
		mlx5dr_dbg(matcher->tbl->dmn,
			   "Rule not supported on this matcher due to IP related fields\n");
		return -EINVAL;
	}

	return 0;
}

static int dr_matcher_set_ste_builders(struct mlx5dr_matcher *matcher,
				       struct mlx5dr_matcher_rx_tx *nic_matcher,
				       enum mlx5dr_ipv outer_ipv,
				       enum mlx5dr_ipv inner_ipv)
{
	struct mlx5dr_domain_rx_tx *nic_dmn = nic_matcher->nic_tbl->nic_dmn;
	struct mlx5dr_domain *dmn = matcher->tbl->dmn;
	struct mlx5dr_ste_ctx *ste_ctx = dmn->ste_ctx;
	struct mlx5dr_match_param mask = {};
	bool allow_empty_match = false;
	struct mlx5dr_ste_build *sb;
	bool inner, rx;
	int idx = 0;
	int ret, i;

	sb = nic_matcher->ste_builder_arr[outer_ipv][inner_ipv];
	rx = nic_dmn->type == DR_DOMAIN_NIC_TYPE_RX;

	/* Create a temporary mask to track and clear used mask fields */
	if (matcher->match_criteria & DR_MATCHER_CRITERIA_OUTER)
		mask.outer = matcher->mask.outer;

	if (matcher->match_criteria & DR_MATCHER_CRITERIA_MISC)
		mask.misc = matcher->mask.misc;

	if (matcher->match_criteria & DR_MATCHER_CRITERIA_INNER)
		mask.inner = matcher->mask.inner;

	if (matcher->match_criteria & DR_MATCHER_CRITERIA_MISC2)
		mask.misc2 = matcher->mask.misc2;

	if (matcher->match_criteria & DR_MATCHER_CRITERIA_MISC3)
		mask.misc3 = matcher->mask.misc3;

	if (matcher->match_criteria & DR_MATCHER_CRITERIA_MISC4)
		mask.misc4 = matcher->mask.misc4;

	if (matcher->match_criteria & DR_MATCHER_CRITERIA_MISC5)
		mask.misc5 = matcher->mask.misc5;

	ret = mlx5dr_ste_build_pre_check(dmn, matcher->match_criteria,
					 &matcher->mask, NULL);
	if (ret)
		return ret;

	/* Optimize RX pipe by reducing source port match, since
	 * the FDB RX part is connected only to the wire.
	 */
	if (dmn->type == MLX5DR_DOMAIN_TYPE_FDB &&
	    rx && mask.misc.source_port) {
		mask.misc.source_port = 0;
		mask.misc.source_eswitch_owner_vhca_id = 0;
		allow_empty_match = true;
	}

	/* Outer */
	if (matcher->match_criteria & (DR_MATCHER_CRITERIA_OUTER |
				       DR_MATCHER_CRITERIA_MISC |
				       DR_MATCHER_CRITERIA_MISC2 |
				       DR_MATCHER_CRITERIA_MISC3 |
				       DR_MATCHER_CRITERIA_MISC5)) {
		inner = false;

		if (dr_mask_is_wqe_metadata_set(&mask.misc2))
			mlx5dr_ste_build_general_purpose(ste_ctx, &sb[idx++],
							 &mask, inner, rx);

		if (dr_mask_is_reg_c_0_3_set(&mask.misc2))
			mlx5dr_ste_build_register_0(ste_ctx, &sb[idx++],
						    &mask, inner, rx);

		if (dr_mask_is_reg_c_4_7_set(&mask.misc2))
			mlx5dr_ste_build_register_1(ste_ctx, &sb[idx++],
						    &mask, inner, rx);

		if (dr_mask_is_gvmi_or_qpn_set(&mask.misc) &&
		    (dmn->type == MLX5DR_DOMAIN_TYPE_FDB ||
		     dmn->type == MLX5DR_DOMAIN_TYPE_NIC_RX)) {
			mlx5dr_ste_build_src_gvmi_qpn(ste_ctx, &sb[idx++],
						      &mask, dmn, inner, rx);
		}

		if (dr_mask_is_smac_set(&mask.outer) &&
		    dr_mask_is_dmac_set(&mask.outer)) {
			mlx5dr_ste_build_eth_l2_src_dst(ste_ctx, &sb[idx++],
							&mask, inner, rx);
		}

		if (dr_mask_is_smac_set(&mask.outer))
			mlx5dr_ste_build_eth_l2_src(ste_ctx, &sb[idx++],
						    &mask, inner, rx);

		if (DR_MASK_IS_L2_DST(mask.outer, mask.misc, outer))
			mlx5dr_ste_build_eth_l2_dst(ste_ctx, &sb[idx++],
						    &mask, inner, rx);

		if (outer_ipv == DR_RULE_IPV6) {
			if (dr_mask_is_dst_addr_set(&mask.outer))
				mlx5dr_ste_build_eth_l3_ipv6_dst(ste_ctx, &sb[idx++],
								 &mask, inner, rx);

			if (dr_mask_is_src_addr_set(&mask.outer))
				mlx5dr_ste_build_eth_l3_ipv6_src(ste_ctx, &sb[idx++],
								 &mask, inner, rx);

			if (DR_MASK_IS_ETH_L4_SET(mask.outer, mask.misc, outer))
				mlx5dr_ste_build_eth_ipv6_l3_l4(ste_ctx, &sb[idx++],
								&mask, inner, rx);
		} else {
			if (dr_mask_is_ipv4_5_tuple_set(&mask.outer))
				mlx5dr_ste_build_eth_l3_ipv4_5_tuple(ste_ctx, &sb[idx++],
								     &mask, inner, rx);

			if (dr_mask_is_ttl_set(&mask.outer))
				mlx5dr_ste_build_eth_l3_ipv4_misc(ste_ctx, &sb[idx++],
								  &mask, inner, rx);
		}

		if (dr_mask_is_tnl_vxlan_gpe(&mask, dmn))
			mlx5dr_ste_build_tnl_vxlan_gpe(ste_ctx, &sb[idx++],
						       &mask, inner, rx);
		else if (dr_mask_is_tnl_geneve(&mask, dmn)) {
			mlx5dr_ste_build_tnl_geneve(ste_ctx, &sb[idx++],
						    &mask, inner, rx);
			if (dr_mask_is_tnl_geneve_tlv_opt(&mask.misc3))
				mlx5dr_ste_build_tnl_geneve_tlv_opt(ste_ctx, &sb[idx++],
								    &mask, &dmn->info.caps,
								    inner, rx);
			if (dr_mask_is_tnl_geneve_tlv_opt_exist_set(&mask.misc, dmn))
				mlx5dr_ste_build_tnl_geneve_tlv_opt_exist(ste_ctx, &sb[idx++],
									  &mask, &dmn->info.caps,
									  inner, rx);
		} else if (dr_mask_is_tnl_gtpu_any(&mask, dmn)) {
			if (dr_mask_is_tnl_gtpu_flex_parser_0(&mask, dmn))
				mlx5dr_ste_build_tnl_gtpu_flex_parser_0(ste_ctx, &sb[idx++],
									&mask, &dmn->info.caps,
									inner, rx);

			if (dr_mask_is_tnl_gtpu_flex_parser_1(&mask, dmn))
				mlx5dr_ste_build_tnl_gtpu_flex_parser_1(ste_ctx, &sb[idx++],
									&mask, &dmn->info.caps,
									inner, rx);

			if (dr_mask_is_tnl_gtpu(&mask, dmn))
				mlx5dr_ste_build_tnl_gtpu(ste_ctx, &sb[idx++],
							  &mask, inner, rx);
		} else if (dr_mask_is_tnl_header_0_1_set(&mask.misc5)) {
			mlx5dr_ste_build_tnl_header_0_1(ste_ctx, &sb[idx++],
							&mask, inner, rx);
		}

		if (DR_MASK_IS_ETH_L4_MISC_SET(mask.misc3, outer))
			mlx5dr_ste_build_eth_l4_misc(ste_ctx, &sb[idx++],
						     &mask, inner, rx);

		if (DR_MASK_IS_FIRST_MPLS_SET(mask.misc2, outer))
			mlx5dr_ste_build_mpls(ste_ctx, &sb[idx++],
					      &mask, inner, rx);

		if (dr_mask_is_tnl_mpls_over_gre(&mask, dmn))
			mlx5dr_ste_build_tnl_mpls_over_gre(ste_ctx, &sb[idx++],
							   &mask, &dmn->info.caps,
							   inner, rx);
		else if (dr_mask_is_tnl_mpls_over_udp(&mask, dmn))
			mlx5dr_ste_build_tnl_mpls_over_udp(ste_ctx, &sb[idx++],
							   &mask, &dmn->info.caps,
							   inner, rx);

		if (dr_mask_is_icmp(&mask, dmn))
			mlx5dr_ste_build_icmp(ste_ctx, &sb[idx++],
					      &mask, &dmn->info.caps,
					      inner, rx);

		if (dr_mask_is_tnl_gre_set(&mask.misc))
			mlx5dr_ste_build_tnl_gre(ste_ctx, &sb[idx++],
						 &mask, inner, rx);
	}

	/* Inner */
	if (matcher->match_criteria & (DR_MATCHER_CRITERIA_INNER |
				       DR_MATCHER_CRITERIA_MISC |
				       DR_MATCHER_CRITERIA_MISC2 |
				       DR_MATCHER_CRITERIA_MISC3)) {
		inner = true;

		if (dr_mask_is_eth_l2_tnl_set(&mask.misc))
			mlx5dr_ste_build_eth_l2_tnl(ste_ctx, &sb[idx++],
						    &mask, inner, rx);

		if (dr_mask_is_smac_set(&mask.inner) &&
		    dr_mask_is_dmac_set(&mask.inner)) {
			mlx5dr_ste_build_eth_l2_src_dst(ste_ctx, &sb[idx++],
							&mask, inner, rx);
		}

		if (dr_mask_is_smac_set(&mask.inner))
			mlx5dr_ste_build_eth_l2_src(ste_ctx, &sb[idx++],
						    &mask, inner, rx);

		if (DR_MASK_IS_L2_DST(mask.inner, mask.misc, inner))
			mlx5dr_ste_build_eth_l2_dst(ste_ctx, &sb[idx++],
						    &mask, inner, rx);

		if (inner_ipv == DR_RULE_IPV6) {
			if (dr_mask_is_dst_addr_set(&mask.inner))
				mlx5dr_ste_build_eth_l3_ipv6_dst(ste_ctx, &sb[idx++],
								 &mask, inner, rx);

			if (dr_mask_is_src_addr_set(&mask.inner))
				mlx5dr_ste_build_eth_l3_ipv6_src(ste_ctx, &sb[idx++],
								 &mask, inner, rx);

			if (DR_MASK_IS_ETH_L4_SET(mask.inner, mask.misc, inner))
				mlx5dr_ste_build_eth_ipv6_l3_l4(ste_ctx, &sb[idx++],
								&mask, inner, rx);
		} else {
			if (dr_mask_is_ipv4_5_tuple_set(&mask.inner))
				mlx5dr_ste_build_eth_l3_ipv4_5_tuple(ste_ctx, &sb[idx++],
								     &mask, inner, rx);

			if (dr_mask_is_ttl_set(&mask.inner))
				mlx5dr_ste_build_eth_l3_ipv4_misc(ste_ctx, &sb[idx++],
								  &mask, inner, rx);
		}

		if (DR_MASK_IS_ETH_L4_MISC_SET(mask.misc3, inner))
			mlx5dr_ste_build_eth_l4_misc(ste_ctx, &sb[idx++],
						     &mask, inner, rx);

		if (DR_MASK_IS_FIRST_MPLS_SET(mask.misc2, inner))
			mlx5dr_ste_build_mpls(ste_ctx, &sb[idx++],
					      &mask, inner, rx);

		if (dr_mask_is_tnl_mpls_over_gre(&mask, dmn))
			mlx5dr_ste_build_tnl_mpls_over_gre(ste_ctx, &sb[idx++],
							   &mask, &dmn->info.caps,
							   inner, rx);
		else if (dr_mask_is_tnl_mpls_over_udp(&mask, dmn))
			mlx5dr_ste_build_tnl_mpls_over_udp(ste_ctx, &sb[idx++],
							   &mask, &dmn->info.caps,
							   inner, rx);
	}

	if (matcher->match_criteria & DR_MATCHER_CRITERIA_MISC4) {
		if (dr_mask_is_flex_parser_0_3_set(&mask.misc4))
			mlx5dr_ste_build_flex_parser_0(ste_ctx, &sb[idx++],
						       &mask, false, rx);

		if (dr_mask_is_flex_parser_4_7_set(&mask.misc4))
			mlx5dr_ste_build_flex_parser_1(ste_ctx, &sb[idx++],
						       &mask, false, rx);
	}

	/* Empty matcher, takes all */
	if ((!idx && allow_empty_match) ||
	    matcher->match_criteria == DR_MATCHER_CRITERIA_EMPTY)
		mlx5dr_ste_build_empty_always_hit(&sb[idx++], rx);

	if (idx == 0) {
		mlx5dr_err(dmn, "Cannot generate any valid rules from mask\n");
		return -EINVAL;
	}

	/* Check that all mask fields were consumed */
	for (i = 0; i < sizeof(struct mlx5dr_match_param); i++) {
		if (((u8 *)&mask)[i] != 0) {
			mlx5dr_dbg(dmn, "Mask contains unsupported parameters\n");
			return -EOPNOTSUPP;
		}
	}

	nic_matcher->ste_builder = sb;
	nic_matcher->num_of_builders_arr[outer_ipv][inner_ipv] = idx;

	return 0;
}

static int dr_nic_matcher_connect(struct mlx5dr_domain *dmn,
				  struct mlx5dr_matcher_rx_tx *curr_nic_matcher,
				  struct mlx5dr_matcher_rx_tx *next_nic_matcher,
				  struct mlx5dr_matcher_rx_tx *prev_nic_matcher)
{
	struct mlx5dr_table_rx_tx *nic_tbl = curr_nic_matcher->nic_tbl;
	struct mlx5dr_domain_rx_tx *nic_dmn = nic_tbl->nic_dmn;
	struct mlx5dr_htbl_connect_info info;
	struct mlx5dr_ste_htbl *prev_htbl;
	int ret;

	/* Connect end anchor hash table to next_htbl or to the default address */
	if (next_nic_matcher) {
		info.type = CONNECT_HIT;
		info.hit_next_htbl = next_nic_matcher->s_htbl;
	} else {
		info.type = CONNECT_MISS;
		info.miss_icm_addr = nic_tbl->default_icm_addr;
	}
	ret = mlx5dr_ste_htbl_init_and_postsend(dmn, nic_dmn,
						curr_nic_matcher->e_anchor,
						&info, info.type == CONNECT_HIT);
	if (ret)
		return ret;

	/* Connect start hash table to end anchor */
	info.type = CONNECT_MISS;
	info.miss_icm_addr = curr_nic_matcher->e_anchor->chunk->icm_addr;
	ret = mlx5dr_ste_htbl_init_and_postsend(dmn, nic_dmn,
						curr_nic_matcher->s_htbl,
						&info, false);
	if (ret)
		return ret;

	/* Connect previous hash table to matcher start hash table */
	if (prev_nic_matcher)
		prev_htbl = prev_nic_matcher->e_anchor;
	else
		prev_htbl = nic_tbl->s_anchor;

	info.type = CONNECT_HIT;
	info.hit_next_htbl = curr_nic_matcher->s_htbl;
	ret = mlx5dr_ste_htbl_init_and_postsend(dmn, nic_dmn, prev_htbl,
						&info, true);
	if (ret)
		return ret;

	/* Update the pointing ste and next hash table */
	curr_nic_matcher->s_htbl->pointing_ste = prev_htbl->ste_arr;
	prev_htbl->ste_arr[0].next_htbl = curr_nic_matcher->s_htbl;

	if (next_nic_matcher) {
		next_nic_matcher->s_htbl->pointing_ste = curr_nic_matcher->e_anchor->ste_arr;
		curr_nic_matcher->e_anchor->ste_arr[0].next_htbl = next_nic_matcher->s_htbl;
	}

	return 0;
}

int mlx5dr_matcher_add_to_tbl_nic(struct mlx5dr_domain *dmn,
				  struct mlx5dr_matcher_rx_tx *nic_matcher)
{
	struct mlx5dr_matcher_rx_tx *next_nic_matcher, *prev_nic_matcher, *tmp_nic_matcher;
	struct mlx5dr_table_rx_tx *nic_tbl = nic_matcher->nic_tbl;
	bool first = true;
	int ret;

	/* If the nic matcher is already on its parent nic table list,
	 * then it is already connected to the chain of nic matchers.
	 */
	if (!list_empty(&nic_matcher->list_node))
		return 0;

	next_nic_matcher = NULL;
	list_for_each_entry(tmp_nic_matcher, &nic_tbl->nic_matcher_list, list_node) {
		if (tmp_nic_matcher->prio >= nic_matcher->prio) {
			next_nic_matcher = tmp_nic_matcher;
			break;
		}
		first = false;
	}

	prev_nic_matcher = NULL;
	if (next_nic_matcher && !first)
		prev_nic_matcher = list_prev_entry(next_nic_matcher, list_node);
	else if (!first)
		prev_nic_matcher = list_last_entry(&nic_tbl->nic_matcher_list,
						   struct mlx5dr_matcher_rx_tx,
						   list_node);

	ret = dr_nic_matcher_connect(dmn, nic_matcher,
				     next_nic_matcher, prev_nic_matcher);
	if (ret)
		return ret;

	if (prev_nic_matcher)
		list_add(&nic_matcher->list_node, &prev_nic_matcher->list_node);
	else if (next_nic_matcher)
		list_add_tail(&nic_matcher->list_node, &next_nic_matcher->list_node);
	else
		list_add(&nic_matcher->list_node, &nic_matcher->nic_tbl->nic_matcher_list);

	return ret;
}

static void dr_matcher_uninit_nic(struct mlx5dr_matcher_rx_tx *nic_matcher)
{
	mlx5dr_htbl_put(nic_matcher->s_htbl);
	mlx5dr_htbl_put(nic_matcher->e_anchor);
}

static void dr_matcher_uninit_fdb(struct mlx5dr_matcher *matcher)
{
	dr_matcher_uninit_nic(&matcher->rx);
	dr_matcher_uninit_nic(&matcher->tx);
}

static void dr_matcher_uninit(struct mlx5dr_matcher *matcher)
{
	struct mlx5dr_domain *dmn = matcher->tbl->dmn;

	switch (dmn->type) {
	case MLX5DR_DOMAIN_TYPE_NIC_RX:
		dr_matcher_uninit_nic(&matcher->rx);
		break;
	case MLX5DR_DOMAIN_TYPE_NIC_TX:
		dr_matcher_uninit_nic(&matcher->tx);
		break;
	case MLX5DR_DOMAIN_TYPE_FDB:
		dr_matcher_uninit_fdb(matcher);
		break;
	default:
		WARN_ON(true);
		break;
	}
}

static int dr_matcher_set_all_ste_builders(struct mlx5dr_matcher *matcher,
					   struct mlx5dr_matcher_rx_tx *nic_matcher)
{
	struct mlx5dr_domain *dmn = matcher->tbl->dmn;

	dr_matcher_set_ste_builders(matcher, nic_matcher, DR_RULE_IPV4, DR_RULE_IPV4);
	dr_matcher_set_ste_builders(matcher, nic_matcher, DR_RULE_IPV4, DR_RULE_IPV6);
	dr_matcher_set_ste_builders(matcher, nic_matcher, DR_RULE_IPV6, DR_RULE_IPV4);
	dr_matcher_set_ste_builders(matcher, nic_matcher, DR_RULE_IPV6, DR_RULE_IPV6);

	if (!nic_matcher->ste_builder) {
		mlx5dr_err(dmn, "Cannot generate IPv4 or IPv6 rules with given mask\n");
		return -EINVAL;
	}

	return 0;
}

static int dr_matcher_init_nic(struct mlx5dr_matcher *matcher,
			       struct mlx5dr_matcher_rx_tx *nic_matcher)
{
	struct mlx5dr_domain *dmn = matcher->tbl->dmn;
	int ret;

	nic_matcher->prio = matcher->prio;
	INIT_LIST_HEAD(&nic_matcher->list_node);

	ret = dr_matcher_set_all_ste_builders(matcher, nic_matcher);
	if (ret)
		return ret;

	nic_matcher->e_anchor = mlx5dr_ste_htbl_alloc(dmn->ste_icm_pool,
						      DR_CHUNK_SIZE_1,
						      MLX5DR_STE_LU_TYPE_DONT_CARE,
						      0);
	if (!nic_matcher->e_anchor)
		return -ENOMEM;

	nic_matcher->s_htbl = mlx5dr_ste_htbl_alloc(dmn->ste_icm_pool,
						    DR_CHUNK_SIZE_1,
						    nic_matcher->ste_builder[0].lu_type,
						    nic_matcher->ste_builder[0].byte_mask);
	if (!nic_matcher->s_htbl) {
		ret = -ENOMEM;
		goto free_e_htbl;
	}

	/* make sure the tables exist while empty */
	mlx5dr_htbl_get(nic_matcher->s_htbl);
	mlx5dr_htbl_get(nic_matcher->e_anchor);

	return 0;

free_e_htbl:
	mlx5dr_ste_htbl_free(nic_matcher->e_anchor);
	return ret;
}

static int dr_matcher_init_fdb(struct mlx5dr_matcher *matcher)
{
	int ret;

	ret = dr_matcher_init_nic(matcher, &matcher->rx);
	if (ret)
		return ret;

	ret = dr_matcher_init_nic(matcher, &matcher->tx);
	if (ret)
		goto uninit_nic_rx;

	return 0;

uninit_nic_rx:
	dr_matcher_uninit_nic(&matcher->rx);
	return ret;
}

static int dr_matcher_copy_param(struct mlx5dr_matcher *matcher,
				 struct mlx5dr_match_parameters *mask)
{
<<<<<<< HEAD
	struct mlx5dr_match_parameters consumed_mask;
	struct mlx5dr_table *tbl = matcher->tbl;
	struct mlx5dr_domain *dmn = tbl->dmn;
	int i, ret;
=======
	struct mlx5dr_domain *dmn = matcher->tbl->dmn;
	struct mlx5dr_match_parameters consumed_mask;
	int i, ret = 0;
>>>>>>> 754e0b0e

	if (matcher->match_criteria >= DR_MATCHER_CRITERIA_MAX) {
		mlx5dr_err(dmn, "Invalid match criteria attribute\n");
		return -EINVAL;
	}

	if (mask) {
		if (mask->match_sz > DR_SZ_MATCH_PARAM) {
			mlx5dr_err(dmn, "Invalid match size attribute\n");
			return -EINVAL;
		}

		consumed_mask.match_buf = kzalloc(mask->match_sz, GFP_KERNEL);
		if (!consumed_mask.match_buf)
			return -ENOMEM;

		consumed_mask.match_sz = mask->match_sz;
		memcpy(consumed_mask.match_buf, mask->match_buf, mask->match_sz);
		mlx5dr_ste_copy_param(matcher->match_criteria,
<<<<<<< HEAD
				      &matcher->mask, &consumed_mask,
				      true);
=======
				      &matcher->mask, &consumed_mask, true);

		/* Check that all mask data was consumed */
		for (i = 0; i < consumed_mask.match_sz; i++) {
			if (!((u8 *)consumed_mask.match_buf)[i])
				continue;

			mlx5dr_dbg(dmn,
				   "Match param mask contains unsupported parameters\n");
			ret = -EOPNOTSUPP;
			break;
		}

		kfree(consumed_mask.match_buf);
>>>>>>> 754e0b0e
	}

	return ret;
}

static int dr_matcher_init(struct mlx5dr_matcher *matcher,
			   struct mlx5dr_match_parameters *mask)
{
	struct mlx5dr_table *tbl = matcher->tbl;
	struct mlx5dr_domain *dmn = tbl->dmn;
	int ret;

	ret = dr_matcher_copy_param(matcher, mask);
	if (ret)
		return ret;

	switch (dmn->type) {
	case MLX5DR_DOMAIN_TYPE_NIC_RX:
		matcher->rx.nic_tbl = &tbl->rx;
		ret = dr_matcher_init_nic(matcher, &matcher->rx);
		break;
	case MLX5DR_DOMAIN_TYPE_NIC_TX:
		matcher->tx.nic_tbl = &tbl->tx;
		ret = dr_matcher_init_nic(matcher, &matcher->tx);
		break;
	case MLX5DR_DOMAIN_TYPE_FDB:
		matcher->rx.nic_tbl = &tbl->rx;
		matcher->tx.nic_tbl = &tbl->tx;
		ret = dr_matcher_init_fdb(matcher);
		break;
	default:
		WARN_ON(true);
		ret = -EINVAL;
<<<<<<< HEAD
		goto free_consumed_mask;
	}

	/* Check that all mask data was consumed */
	for (i = 0; i < consumed_mask.match_sz; i++) {
		if (!((u8 *)consumed_mask.match_buf)[i])
			continue;

		mlx5dr_dbg(dmn, "Match param mask contains unsupported parameters\n");
		ret = -EOPNOTSUPP;
		goto free_consumed_mask;
=======
>>>>>>> 754e0b0e
	}

	ret =  0;
free_consumed_mask:
	kfree(consumed_mask.match_buf);
	return ret;
}

static void dr_matcher_add_to_dbg_list(struct mlx5dr_matcher *matcher)
{
	mutex_lock(&matcher->tbl->dmn->dump_info.dbg_mutex);
	list_add(&matcher->list_node, &matcher->tbl->matcher_list);
	mutex_unlock(&matcher->tbl->dmn->dump_info.dbg_mutex);
}

static void dr_matcher_remove_from_dbg_list(struct mlx5dr_matcher *matcher)
{
	mutex_lock(&matcher->tbl->dmn->dump_info.dbg_mutex);
	list_del(&matcher->list_node);
	mutex_unlock(&matcher->tbl->dmn->dump_info.dbg_mutex);
}

struct mlx5dr_matcher *
mlx5dr_matcher_create(struct mlx5dr_table *tbl,
		      u32 priority,
		      u8 match_criteria_enable,
		      struct mlx5dr_match_parameters *mask)
{
	struct mlx5dr_matcher *matcher;
	int ret;

	refcount_inc(&tbl->refcount);

	matcher = kzalloc(sizeof(*matcher), GFP_KERNEL);
	if (!matcher)
		goto dec_ref;

	matcher->tbl = tbl;
	matcher->prio = priority;
	matcher->match_criteria = match_criteria_enable;
	refcount_set(&matcher->refcount, 1);
	INIT_LIST_HEAD(&matcher->list_node);
	INIT_LIST_HEAD(&matcher->dbg_rule_list);

	mlx5dr_domain_lock(tbl->dmn);

	ret = dr_matcher_init(matcher, mask);
	if (ret)
		goto free_matcher;

	dr_matcher_add_to_dbg_list(matcher);

	mlx5dr_domain_unlock(tbl->dmn);

	return matcher;

free_matcher:
	mlx5dr_domain_unlock(tbl->dmn);
	kfree(matcher);
dec_ref:
	refcount_dec(&tbl->refcount);
	return NULL;
}

static int dr_matcher_disconnect_nic(struct mlx5dr_domain *dmn,
				     struct mlx5dr_table_rx_tx *nic_tbl,
				     struct mlx5dr_matcher_rx_tx *next_nic_matcher,
				     struct mlx5dr_matcher_rx_tx *prev_nic_matcher)
{
	struct mlx5dr_domain_rx_tx *nic_dmn = nic_tbl->nic_dmn;
	struct mlx5dr_htbl_connect_info info;
	struct mlx5dr_ste_htbl *prev_anchor;

	if (prev_nic_matcher)
		prev_anchor = prev_nic_matcher->e_anchor;
	else
		prev_anchor = nic_tbl->s_anchor;

	/* Connect previous anchor hash table to next matcher or to the default address */
	if (next_nic_matcher) {
		info.type = CONNECT_HIT;
		info.hit_next_htbl = next_nic_matcher->s_htbl;
		next_nic_matcher->s_htbl->pointing_ste = prev_anchor->ste_arr;
		prev_anchor->ste_arr[0].next_htbl = next_nic_matcher->s_htbl;
	} else {
		info.type = CONNECT_MISS;
		info.miss_icm_addr = nic_tbl->default_icm_addr;
		prev_anchor->ste_arr[0].next_htbl = NULL;
	}

	return mlx5dr_ste_htbl_init_and_postsend(dmn, nic_dmn, prev_anchor,
						 &info, true);
}

int mlx5dr_matcher_remove_from_tbl_nic(struct mlx5dr_domain *dmn,
				       struct mlx5dr_matcher_rx_tx *nic_matcher)
{
	struct mlx5dr_matcher_rx_tx *prev_nic_matcher, *next_nic_matcher;
	struct mlx5dr_table_rx_tx *nic_tbl = nic_matcher->nic_tbl;
	int ret;

	/* If the nic matcher is not on its parent nic table list,
	 * then it is detached - no need to disconnect it.
	 */
	if (list_empty(&nic_matcher->list_node))
		return 0;

	if (list_is_last(&nic_matcher->list_node, &nic_tbl->nic_matcher_list))
		next_nic_matcher = NULL;
	else
		next_nic_matcher = list_next_entry(nic_matcher, list_node);

	if (nic_matcher->list_node.prev == &nic_tbl->nic_matcher_list)
		prev_nic_matcher = NULL;
	else
		prev_nic_matcher = list_prev_entry(nic_matcher, list_node);

	ret = dr_matcher_disconnect_nic(dmn, nic_tbl, next_nic_matcher, prev_nic_matcher);
	if (ret)
		return ret;

	list_del_init(&nic_matcher->list_node);
	return 0;
}

int mlx5dr_matcher_destroy(struct mlx5dr_matcher *matcher)
{
	struct mlx5dr_table *tbl = matcher->tbl;

	if (WARN_ON_ONCE(refcount_read(&matcher->refcount) > 1))
		return -EBUSY;

	mlx5dr_domain_lock(tbl->dmn);

	dr_matcher_remove_from_dbg_list(matcher);
	dr_matcher_uninit(matcher);
	refcount_dec(&matcher->tbl->refcount);

	mlx5dr_domain_unlock(tbl->dmn);
	kfree(matcher);

	return 0;
}<|MERGE_RESOLUTION|>--- conflicted
+++ resolved
@@ -900,16 +900,9 @@
 static int dr_matcher_copy_param(struct mlx5dr_matcher *matcher,
 				 struct mlx5dr_match_parameters *mask)
 {
-<<<<<<< HEAD
-	struct mlx5dr_match_parameters consumed_mask;
-	struct mlx5dr_table *tbl = matcher->tbl;
-	struct mlx5dr_domain *dmn = tbl->dmn;
-	int i, ret;
-=======
 	struct mlx5dr_domain *dmn = matcher->tbl->dmn;
 	struct mlx5dr_match_parameters consumed_mask;
 	int i, ret = 0;
->>>>>>> 754e0b0e
 
 	if (matcher->match_criteria >= DR_MATCHER_CRITERIA_MAX) {
 		mlx5dr_err(dmn, "Invalid match criteria attribute\n");
@@ -929,10 +922,6 @@
 		consumed_mask.match_sz = mask->match_sz;
 		memcpy(consumed_mask.match_buf, mask->match_buf, mask->match_sz);
 		mlx5dr_ste_copy_param(matcher->match_criteria,
-<<<<<<< HEAD
-				      &matcher->mask, &consumed_mask,
-				      true);
-=======
 				      &matcher->mask, &consumed_mask, true);
 
 		/* Check that all mask data was consumed */
@@ -947,7 +936,6 @@
 		}
 
 		kfree(consumed_mask.match_buf);
->>>>>>> 754e0b0e
 	}
 
 	return ret;
@@ -981,25 +969,8 @@
 	default:
 		WARN_ON(true);
 		ret = -EINVAL;
-<<<<<<< HEAD
-		goto free_consumed_mask;
-	}
-
-	/* Check that all mask data was consumed */
-	for (i = 0; i < consumed_mask.match_sz; i++) {
-		if (!((u8 *)consumed_mask.match_buf)[i])
-			continue;
-
-		mlx5dr_dbg(dmn, "Match param mask contains unsupported parameters\n");
-		ret = -EOPNOTSUPP;
-		goto free_consumed_mask;
-=======
->>>>>>> 754e0b0e
-	}
-
-	ret =  0;
-free_consumed_mask:
-	kfree(consumed_mask.match_buf);
+	}
+
 	return ret;
 }
 
