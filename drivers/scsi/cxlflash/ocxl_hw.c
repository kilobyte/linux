--- conflicted
+++ resolved
@@ -114,25 +114,8 @@
 		goto err3;
 	}
 
-<<<<<<< HEAD
-	this.name = name;
-	this.len = strlen(name);
-	this.hash = 0;
-	path.dentry = d_alloc_pseudo(ocxlflash_vfs_mount->mnt_sb, &this);
-	if (!path.dentry) {
-		dev_err(dev, "%s: d_alloc_pseudo failed\n", __func__);
-		rc = -ENOMEM;
-		goto err4;
-	}
-
-	path.mnt = mntget(ocxlflash_vfs_mount);
-	d_instantiate(path.dentry, inode);
-
-	file = alloc_file(&path, flags & (O_ACCMODE | O_NONBLOCK), fops);
-=======
 	file = alloc_file_pseudo(inode, ocxlflash_vfs_mount, name,
 				 flags & (O_ACCMODE | O_NONBLOCK), fops);
->>>>>>> 334990db
 	if (IS_ERR(file)) {
 		rc = PTR_ERR(file);
 		dev_err(dev, "%s: alloc_file failed rc=%d\n",
