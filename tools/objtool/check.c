// SPDX-License-Identifier: GPL-2.0-or-later
/*
 * Copyright (C) 2015-2017 Josh Poimboeuf <jpoimboe@redhat.com>
 */

#include <string.h>
#include <stdlib.h>

#include <arch/elf.h>
#include <objtool/builtin.h>
#include <objtool/cfi.h>
#include <objtool/arch.h>
#include <objtool/check.h>
#include <objtool/special.h>
#include <objtool/warn.h>
#include <objtool/endianness.h>

#include <linux/objtool.h>
#include <linux/hashtable.h>
#include <linux/kernel.h>
#include <linux/static_call_types.h>

struct alternative {
	struct list_head list;
	struct instruction *insn;
	bool skip_orig;
};

struct cfi_init_state initial_func_cfi;

struct instruction *find_insn(struct objtool_file *file,
			      struct section *sec, unsigned long offset)
{
	struct instruction *insn;

	hash_for_each_possible(file->insn_hash, insn, hash, sec_offset_hash(sec, offset)) {
		if (insn->sec == sec && insn->offset == offset)
			return insn;
	}

	return NULL;
}

static struct instruction *next_insn_same_sec(struct objtool_file *file,
					      struct instruction *insn)
{
	struct instruction *next = list_next_entry(insn, list);

	if (!next || &next->list == &file->insn_list || next->sec != insn->sec)
		return NULL;

	return next;
}

static struct instruction *next_insn_same_func(struct objtool_file *file,
					       struct instruction *insn)
{
	struct instruction *next = list_next_entry(insn, list);
	struct symbol *func = insn->func;

	if (!func)
		return NULL;

	if (&next->list != &file->insn_list && next->func == func)
		return next;

	/* Check if we're already in the subfunction: */
	if (func == func->cfunc)
		return NULL;

	/* Move to the subfunction: */
	return find_insn(file, func->cfunc->sec, func->cfunc->offset);
}

static struct instruction *prev_insn_same_sym(struct objtool_file *file,
					       struct instruction *insn)
{
	struct instruction *prev = list_prev_entry(insn, list);

	if (&prev->list != &file->insn_list && prev->func == insn->func)
		return prev;

	return NULL;
}

#define func_for_each_insn(file, func, insn)				\
	for (insn = find_insn(file, func->sec, func->offset);		\
	     insn;							\
	     insn = next_insn_same_func(file, insn))

#define sym_for_each_insn(file, sym, insn)				\
	for (insn = find_insn(file, sym->sec, sym->offset);		\
	     insn && &insn->list != &file->insn_list &&			\
		insn->sec == sym->sec &&				\
		insn->offset < sym->offset + sym->len;			\
	     insn = list_next_entry(insn, list))

#define sym_for_each_insn_continue_reverse(file, sym, insn)		\
	for (insn = list_prev_entry(insn, list);			\
	     &insn->list != &file->insn_list &&				\
		insn->sec == sym->sec && insn->offset >= sym->offset;	\
	     insn = list_prev_entry(insn, list))

#define sec_for_each_insn_from(file, insn)				\
	for (; insn; insn = next_insn_same_sec(file, insn))

#define sec_for_each_insn_continue(file, insn)				\
	for (insn = next_insn_same_sec(file, insn); insn;		\
	     insn = next_insn_same_sec(file, insn))

static bool is_sibling_call(struct instruction *insn)
{
	/*
	 * Assume only ELF functions can make sibling calls.  This ensures
	 * sibling call detection consistency between vmlinux.o and individual
	 * objects.
	 */
	if (!insn->func)
		return false;

	/* An indirect jump is either a sibling call or a jump to a table. */
	if (insn->type == INSN_JUMP_DYNAMIC)
		return list_empty(&insn->alts);

	/* add_jump_destinations() sets insn->call_dest for sibling calls. */
	return (is_static_jump(insn) && insn->call_dest);
}

/*
 * This checks to see if the given function is a "noreturn" function.
 *
 * For global functions which are outside the scope of this object file, we
 * have to keep a manual list of them.
 *
 * For local functions, we have to detect them manually by simply looking for
 * the lack of a return instruction.
 */
static bool __dead_end_function(struct objtool_file *file, struct symbol *func,
				int recursion)
{
	int i;
	struct instruction *insn;
	bool empty = true;

	/*
	 * Unfortunately these have to be hard coded because the noreturn
	 * attribute isn't provided in ELF data.
	 */
	static const char * const global_noreturns[] = {
		"__stack_chk_fail",
		"panic",
		"do_exit",
		"do_task_dead",
		"__module_put_and_exit",
		"complete_and_exit",
		"__reiserfs_panic",
		"lbug_with_loc",
		"fortify_panic",
		"usercopy_abort",
		"machine_real_restart",
		"rewind_stack_do_exit",
		"kunit_try_catch_throw",
		"xen_start_kernel",
	};

	if (!func)
		return false;

	if (func->bind == STB_WEAK)
		return false;

	if (func->bind == STB_GLOBAL)
		for (i = 0; i < ARRAY_SIZE(global_noreturns); i++)
			if (!strcmp(func->name, global_noreturns[i]))
				return true;

	if (!func->len)
		return false;

	insn = find_insn(file, func->sec, func->offset);
	if (!insn->func)
		return false;

	func_for_each_insn(file, func, insn) {
		empty = false;

		if (insn->type == INSN_RETURN)
			return false;
	}

	if (empty)
		return false;

	/*
	 * A function can have a sibling call instead of a return.  In that
	 * case, the function's dead-end status depends on whether the target
	 * of the sibling call returns.
	 */
	func_for_each_insn(file, func, insn) {
		if (is_sibling_call(insn)) {
			struct instruction *dest = insn->jump_dest;

			if (!dest)
				/* sibling call to another file */
				return false;

			/* local sibling call */
			if (recursion == 5) {
				/*
				 * Infinite recursion: two functions have
				 * sibling calls to each other.  This is a very
				 * rare case.  It means they aren't dead ends.
				 */
				return false;
			}

			return __dead_end_function(file, dest->func, recursion+1);
		}
	}

	return true;
}

static bool dead_end_function(struct objtool_file *file, struct symbol *func)
{
	return __dead_end_function(file, func, 0);
}

static void init_cfi_state(struct cfi_state *cfi)
{
	int i;

	for (i = 0; i < CFI_NUM_REGS; i++) {
		cfi->regs[i].base = CFI_UNDEFINED;
		cfi->vals[i].base = CFI_UNDEFINED;
	}
	cfi->cfa.base = CFI_UNDEFINED;
	cfi->drap_reg = CFI_UNDEFINED;
	cfi->drap_offset = -1;
}

static void init_insn_state(struct insn_state *state, struct section *sec)
{
	memset(state, 0, sizeof(*state));
	init_cfi_state(&state->cfi);

	/*
	 * We need the full vmlinux for noinstr validation, otherwise we can
	 * not correctly determine insn->call_dest->sec (external symbols do
	 * not have a section).
	 */
	if (vmlinux && noinstr && sec)
		state->noinstr = sec->noinstr;
}

/*
 * Call the arch-specific instruction decoder for all the instructions and add
 * them to the global instruction list.
 */
static int decode_instructions(struct objtool_file *file)
{
	struct section *sec;
	struct symbol *func;
	unsigned long offset;
	struct instruction *insn;
	unsigned long nr_insns = 0;
	int ret;

	for_each_sec(file, sec) {

		if (!(sec->sh.sh_flags & SHF_EXECINSTR))
			continue;

		if (strcmp(sec->name, ".altinstr_replacement") &&
		    strcmp(sec->name, ".altinstr_aux") &&
		    strncmp(sec->name, ".discard.", 9))
			sec->text = true;

		if (!strcmp(sec->name, ".noinstr.text") ||
		    !strcmp(sec->name, ".entry.text"))
			sec->noinstr = true;

		for (offset = 0; offset < sec->len; offset += insn->len) {
			insn = malloc(sizeof(*insn));
			if (!insn) {
				WARN("malloc failed");
				return -1;
			}
			memset(insn, 0, sizeof(*insn));
			INIT_LIST_HEAD(&insn->alts);
			INIT_LIST_HEAD(&insn->stack_ops);
			init_cfi_state(&insn->cfi);

			insn->sec = sec;
			insn->offset = offset;

			ret = arch_decode_instruction(file->elf, sec, offset,
						      sec->len - offset,
						      &insn->len, &insn->type,
						      &insn->immediate,
						      &insn->stack_ops);
			if (ret)
				goto err;

			hash_add(file->insn_hash, &insn->hash, sec_offset_hash(sec, insn->offset));
			list_add_tail(&insn->list, &file->insn_list);
			nr_insns++;
		}

		list_for_each_entry(func, &sec->symbol_list, list) {
			if (func->type != STT_FUNC || func->alias != func)
				continue;

			if (!find_insn(file, sec, func->offset)) {
				WARN("%s(): can't find starting instruction",
				     func->name);
				return -1;
			}

			sym_for_each_insn(file, func, insn)
				insn->func = func;
		}
	}

	if (stats)
		printf("nr_insns: %lu\n", nr_insns);

	return 0;

err:
	free(insn);
	return ret;
}

static struct instruction *find_last_insn(struct objtool_file *file,
					  struct section *sec)
{
	struct instruction *insn = NULL;
	unsigned int offset;
	unsigned int end = (sec->len > 10) ? sec->len - 10 : 0;

	for (offset = sec->len - 1; offset >= end && !insn; offset--)
		insn = find_insn(file, sec, offset);

	return insn;
}

/*
 * Mark "ud2" instructions and manually annotated dead ends.
 */
static int add_dead_ends(struct objtool_file *file)
{
	struct section *sec;
	struct reloc *reloc;
	struct instruction *insn;

	/*
	 * By default, "ud2" is a dead end unless otherwise annotated, because
	 * GCC 7 inserts it for certain divide-by-zero cases.
	 */
	for_each_insn(file, insn)
		if (insn->type == INSN_BUG)
			insn->dead_end = true;

	/*
	 * Check for manually annotated dead ends.
	 */
	sec = find_section_by_name(file->elf, ".rela.discard.unreachable");
	if (!sec)
		goto reachable;

	list_for_each_entry(reloc, &sec->reloc_list, list) {
		if (reloc->sym->type != STT_SECTION) {
			WARN("unexpected relocation symbol type in %s", sec->name);
			return -1;
		}
		insn = find_insn(file, reloc->sym->sec, reloc->addend);
		if (insn)
			insn = list_prev_entry(insn, list);
		else if (reloc->addend == reloc->sym->sec->len) {
			insn = find_last_insn(file, reloc->sym->sec);
			if (!insn) {
				WARN("can't find unreachable insn at %s+0x%x",
				     reloc->sym->sec->name, reloc->addend);
				return -1;
			}
		} else {
			WARN("can't find unreachable insn at %s+0x%x",
			     reloc->sym->sec->name, reloc->addend);
			return -1;
		}

		insn->dead_end = true;
	}

reachable:
	/*
	 * These manually annotated reachable checks are needed for GCC 4.4,
	 * where the Linux unreachable() macro isn't supported.  In that case
	 * GCC doesn't know the "ud2" is fatal, so it generates code as if it's
	 * not a dead end.
	 */
	sec = find_section_by_name(file->elf, ".rela.discard.reachable");
	if (!sec)
		return 0;

	list_for_each_entry(reloc, &sec->reloc_list, list) {
		if (reloc->sym->type != STT_SECTION) {
			WARN("unexpected relocation symbol type in %s", sec->name);
			return -1;
		}
		insn = find_insn(file, reloc->sym->sec, reloc->addend);
		if (insn)
			insn = list_prev_entry(insn, list);
		else if (reloc->addend == reloc->sym->sec->len) {
			insn = find_last_insn(file, reloc->sym->sec);
			if (!insn) {
				WARN("can't find reachable insn at %s+0x%x",
				     reloc->sym->sec->name, reloc->addend);
				return -1;
			}
		} else {
			WARN("can't find reachable insn at %s+0x%x",
			     reloc->sym->sec->name, reloc->addend);
			return -1;
		}

		insn->dead_end = false;
	}

	return 0;
}

static int create_static_call_sections(struct objtool_file *file)
{
	struct section *sec, *reloc_sec;
	struct reloc *reloc;
	struct static_call_site *site;
	struct instruction *insn;
	struct symbol *key_sym;
	char *key_name, *tmp;
	int idx;

	sec = find_section_by_name(file->elf, ".static_call_sites");
	if (sec) {
		INIT_LIST_HEAD(&file->static_call_list);
		WARN("file already has .static_call_sites section, skipping");
		return 0;
	}

	if (list_empty(&file->static_call_list))
		return 0;

	idx = 0;
	list_for_each_entry(insn, &file->static_call_list, static_call_node)
		idx++;

	sec = elf_create_section(file->elf, ".static_call_sites", SHF_WRITE,
				 sizeof(struct static_call_site), idx);
	if (!sec)
		return -1;

	reloc_sec = elf_create_reloc_section(file->elf, sec, SHT_RELA);
	if (!reloc_sec)
		return -1;

	idx = 0;
	list_for_each_entry(insn, &file->static_call_list, static_call_node) {

		site = (struct static_call_site *)sec->data->d_buf + idx;
		memset(site, 0, sizeof(struct static_call_site));

		/* populate reloc for 'addr' */
		reloc = malloc(sizeof(*reloc));

		if (!reloc) {
			perror("malloc");
			return -1;
		}
		memset(reloc, 0, sizeof(*reloc));

		insn_to_reloc_sym_addend(insn->sec, insn->offset, reloc);
		if (!reloc->sym) {
			WARN_FUNC("static call tramp: missing containing symbol",
				  insn->sec, insn->offset);
			return -1;
		}

		reloc->type = R_X86_64_PC32;
		reloc->offset = idx * sizeof(struct static_call_site);
		reloc->sec = reloc_sec;
		elf_add_reloc(file->elf, reloc);

		/* find key symbol */
		key_name = strdup(insn->call_dest->name);
		if (!key_name) {
			perror("strdup");
			return -1;
		}
		if (strncmp(key_name, STATIC_CALL_TRAMP_PREFIX_STR,
			    STATIC_CALL_TRAMP_PREFIX_LEN)) {
			WARN("static_call: trampoline name malformed: %s", key_name);
			return -1;
		}
		tmp = key_name + STATIC_CALL_TRAMP_PREFIX_LEN - STATIC_CALL_KEY_PREFIX_LEN;
		memcpy(tmp, STATIC_CALL_KEY_PREFIX_STR, STATIC_CALL_KEY_PREFIX_LEN);

		key_sym = find_symbol_by_name(file->elf, tmp);
		if (!key_sym) {
			if (!module) {
				WARN("static_call: can't find static_call_key symbol: %s", tmp);
				return -1;
			}

			/*
			 * For modules(), the key might not be exported, which
			 * means the module can make static calls but isn't
			 * allowed to change them.
			 *
			 * In that case we temporarily set the key to be the
			 * trampoline address.  This is fixed up in
			 * static_call_add_module().
			 */
			key_sym = insn->call_dest;
		}
		free(key_name);

		/* populate reloc for 'key' */
		reloc = malloc(sizeof(*reloc));
		if (!reloc) {
			perror("malloc");
			return -1;
		}
		memset(reloc, 0, sizeof(*reloc));
		reloc->sym = key_sym;
		reloc->addend = is_sibling_call(insn) ? STATIC_CALL_SITE_TAIL : 0;
		reloc->type = R_X86_64_PC32;
		reloc->offset = idx * sizeof(struct static_call_site) + 4;
		reloc->sec = reloc_sec;
		elf_add_reloc(file->elf, reloc);

		idx++;
	}

	if (elf_rebuild_reloc_section(file->elf, reloc_sec))
		return -1;

	return 0;
}

static int create_mcount_loc_sections(struct objtool_file *file)
{
	struct section *sec, *reloc_sec;
	struct reloc *reloc;
	unsigned long *loc;
	struct instruction *insn;
	int idx;

	sec = find_section_by_name(file->elf, "__mcount_loc");
	if (sec) {
		INIT_LIST_HEAD(&file->mcount_loc_list);
		WARN("file already has __mcount_loc section, skipping");
		return 0;
	}

	if (list_empty(&file->mcount_loc_list))
		return 0;

	idx = 0;
	list_for_each_entry(insn, &file->mcount_loc_list, mcount_loc_node)
		idx++;

	sec = elf_create_section(file->elf, "__mcount_loc", 0, sizeof(unsigned long), idx);
	if (!sec)
		return -1;

	reloc_sec = elf_create_reloc_section(file->elf, sec, SHT_RELA);
	if (!reloc_sec)
		return -1;

	idx = 0;
	list_for_each_entry(insn, &file->mcount_loc_list, mcount_loc_node) {

		loc = (unsigned long *)sec->data->d_buf + idx;
		memset(loc, 0, sizeof(unsigned long));

		reloc = malloc(sizeof(*reloc));
		if (!reloc) {
			perror("malloc");
			return -1;
		}
		memset(reloc, 0, sizeof(*reloc));

		if (insn->sec->sym) {
			reloc->sym = insn->sec->sym;
			reloc->addend = insn->offset;
		} else {
			reloc->sym = find_symbol_containing(insn->sec, insn->offset);

			if (!reloc->sym) {
				WARN("missing symbol for insn at offset 0x%lx\n",
				     insn->offset);
				return -1;
			}

			reloc->addend = insn->offset - reloc->sym->offset;
		}

		reloc->type = R_X86_64_64;
		reloc->offset = idx * sizeof(unsigned long);
		reloc->sec = reloc_sec;
		elf_add_reloc(file->elf, reloc);

		idx++;
	}

	if (elf_rebuild_reloc_section(file->elf, reloc_sec))
		return -1;

	return 0;
}

/*
 * Warnings shouldn't be reported for ignored functions.
 */
static void add_ignores(struct objtool_file *file)
{
	struct instruction *insn;
	struct section *sec;
	struct symbol *func;
	struct reloc *reloc;

	sec = find_section_by_name(file->elf, ".rela.discard.func_stack_frame_non_standard");
	if (!sec)
		return;

	list_for_each_entry(reloc, &sec->reloc_list, list) {
		switch (reloc->sym->type) {
		case STT_FUNC:
			func = reloc->sym;
			break;

		case STT_SECTION:
			func = find_func_by_offset(reloc->sym->sec, reloc->addend);
			if (!func)
				continue;
			break;

		default:
			WARN("unexpected relocation symbol type in %s: %d", sec->name, reloc->sym->type);
			continue;
		}

		func_for_each_insn(file, func, insn)
			insn->ignore = true;
	}
}

/*
 * This is a whitelist of functions that is allowed to be called with AC set.
 * The list is meant to be minimal and only contains compiler instrumentation
 * ABI and a few functions used to implement *_{to,from}_user() functions.
 *
 * These functions must not directly change AC, but may PUSHF/POPF.
 */
static const char *uaccess_safe_builtin[] = {
	/* KASAN */
	"kasan_report",
	"kasan_check_range",
	/* KASAN out-of-line */
	"__asan_loadN_noabort",
	"__asan_load1_noabort",
	"__asan_load2_noabort",
	"__asan_load4_noabort",
	"__asan_load8_noabort",
	"__asan_load16_noabort",
	"__asan_storeN_noabort",
	"__asan_store1_noabort",
	"__asan_store2_noabort",
	"__asan_store4_noabort",
	"__asan_store8_noabort",
	"__asan_store16_noabort",
	"__kasan_check_read",
	"__kasan_check_write",
	/* KASAN in-line */
	"__asan_report_load_n_noabort",
	"__asan_report_load1_noabort",
	"__asan_report_load2_noabort",
	"__asan_report_load4_noabort",
	"__asan_report_load8_noabort",
	"__asan_report_load16_noabort",
	"__asan_report_store_n_noabort",
	"__asan_report_store1_noabort",
	"__asan_report_store2_noabort",
	"__asan_report_store4_noabort",
	"__asan_report_store8_noabort",
	"__asan_report_store16_noabort",
	/* KCSAN */
	"__kcsan_check_access",
	"kcsan_found_watchpoint",
	"kcsan_setup_watchpoint",
	"kcsan_check_scoped_accesses",
	"kcsan_disable_current",
	"kcsan_enable_current_nowarn",
	/* KCSAN/TSAN */
	"__tsan_func_entry",
	"__tsan_func_exit",
	"__tsan_read_range",
	"__tsan_write_range",
	"__tsan_read1",
	"__tsan_read2",
	"__tsan_read4",
	"__tsan_read8",
	"__tsan_read16",
	"__tsan_write1",
	"__tsan_write2",
	"__tsan_write4",
	"__tsan_write8",
	"__tsan_write16",
	"__tsan_read_write1",
	"__tsan_read_write2",
	"__tsan_read_write4",
	"__tsan_read_write8",
	"__tsan_read_write16",
	"__tsan_atomic8_load",
	"__tsan_atomic16_load",
	"__tsan_atomic32_load",
	"__tsan_atomic64_load",
	"__tsan_atomic8_store",
	"__tsan_atomic16_store",
	"__tsan_atomic32_store",
	"__tsan_atomic64_store",
	"__tsan_atomic8_exchange",
	"__tsan_atomic16_exchange",
	"__tsan_atomic32_exchange",
	"__tsan_atomic64_exchange",
	"__tsan_atomic8_fetch_add",
	"__tsan_atomic16_fetch_add",
	"__tsan_atomic32_fetch_add",
	"__tsan_atomic64_fetch_add",
	"__tsan_atomic8_fetch_sub",
	"__tsan_atomic16_fetch_sub",
	"__tsan_atomic32_fetch_sub",
	"__tsan_atomic64_fetch_sub",
	"__tsan_atomic8_fetch_and",
	"__tsan_atomic16_fetch_and",
	"__tsan_atomic32_fetch_and",
	"__tsan_atomic64_fetch_and",
	"__tsan_atomic8_fetch_or",
	"__tsan_atomic16_fetch_or",
	"__tsan_atomic32_fetch_or",
	"__tsan_atomic64_fetch_or",
	"__tsan_atomic8_fetch_xor",
	"__tsan_atomic16_fetch_xor",
	"__tsan_atomic32_fetch_xor",
	"__tsan_atomic64_fetch_xor",
	"__tsan_atomic8_fetch_nand",
	"__tsan_atomic16_fetch_nand",
	"__tsan_atomic32_fetch_nand",
	"__tsan_atomic64_fetch_nand",
	"__tsan_atomic8_compare_exchange_strong",
	"__tsan_atomic16_compare_exchange_strong",
	"__tsan_atomic32_compare_exchange_strong",
	"__tsan_atomic64_compare_exchange_strong",
	"__tsan_atomic8_compare_exchange_weak",
	"__tsan_atomic16_compare_exchange_weak",
	"__tsan_atomic32_compare_exchange_weak",
	"__tsan_atomic64_compare_exchange_weak",
	"__tsan_atomic8_compare_exchange_val",
	"__tsan_atomic16_compare_exchange_val",
	"__tsan_atomic32_compare_exchange_val",
	"__tsan_atomic64_compare_exchange_val",
	"__tsan_atomic_thread_fence",
	"__tsan_atomic_signal_fence",
	/* KCOV */
	"write_comp_data",
	"check_kcov_mode",
	"__sanitizer_cov_trace_pc",
	"__sanitizer_cov_trace_const_cmp1",
	"__sanitizer_cov_trace_const_cmp2",
	"__sanitizer_cov_trace_const_cmp4",
	"__sanitizer_cov_trace_const_cmp8",
	"__sanitizer_cov_trace_cmp1",
	"__sanitizer_cov_trace_cmp2",
	"__sanitizer_cov_trace_cmp4",
	"__sanitizer_cov_trace_cmp8",
	"__sanitizer_cov_trace_switch",
	/* UBSAN */
	"ubsan_type_mismatch_common",
	"__ubsan_handle_type_mismatch",
	"__ubsan_handle_type_mismatch_v1",
	"__ubsan_handle_shift_out_of_bounds",
	/* misc */
	"csum_partial_copy_generic",
	"copy_mc_fragile",
	"copy_mc_fragile_handle_tail",
	"copy_mc_enhanced_fast_string",
	"ftrace_likely_update", /* CONFIG_TRACE_BRANCH_PROFILING */
	NULL
};

static void add_uaccess_safe(struct objtool_file *file)
{
	struct symbol *func;
	const char **name;

	if (!uaccess)
		return;

	for (name = uaccess_safe_builtin; *name; name++) {
		func = find_symbol_by_name(file->elf, *name);
		if (!func)
			continue;

		func->uaccess_safe = true;
	}
}

/*
 * FIXME: For now, just ignore any alternatives which add retpolines.  This is
 * a temporary hack, as it doesn't allow ORC to unwind from inside a retpoline.
 * But it at least allows objtool to understand the control flow *around* the
 * retpoline.
 */
static int add_ignore_alternatives(struct objtool_file *file)
{
	struct section *sec;
	struct reloc *reloc;
	struct instruction *insn;

	sec = find_section_by_name(file->elf, ".rela.discard.ignore_alts");
	if (!sec)
		return 0;

	list_for_each_entry(reloc, &sec->reloc_list, list) {
		if (reloc->sym->type != STT_SECTION) {
			WARN("unexpected relocation symbol type in %s", sec->name);
			return -1;
		}

		insn = find_insn(file, reloc->sym->sec, reloc->addend);
		if (!insn) {
			WARN("bad .discard.ignore_alts entry");
			return -1;
		}

		insn->ignore_alts = true;
	}

	return 0;
}

/*
 * Find the destination instructions for all jumps.
 */
static int add_jump_destinations(struct objtool_file *file)
{
	struct instruction *insn;
	struct reloc *reloc;
	struct section *dest_sec;
	unsigned long dest_off;

	for_each_insn(file, insn) {
		if (!is_static_jump(insn))
			continue;

		reloc = find_reloc_by_dest_range(file->elf, insn->sec,
						 insn->offset, insn->len);
		if (!reloc) {
			dest_sec = insn->sec;
			dest_off = arch_jump_destination(insn);
		} else if (reloc->sym->type == STT_SECTION) {
			dest_sec = reloc->sym->sec;
			dest_off = arch_dest_reloc_offset(reloc->addend);
		} else if (!strncmp(reloc->sym->name, "__x86_indirect_thunk_", 21) ||
			   !strncmp(reloc->sym->name, "__x86_retpoline_", 16)) {
			/*
			 * Retpoline jumps are really dynamic jumps in
			 * disguise, so convert them accordingly.
			 */
			if (insn->type == INSN_JUMP_UNCONDITIONAL)
				insn->type = INSN_JUMP_DYNAMIC;
			else
				insn->type = INSN_JUMP_DYNAMIC_CONDITIONAL;

			insn->retpoline_safe = true;
			continue;
		} else if (insn->func) {
			/* internal or external sibling call (with reloc) */
			insn->call_dest = reloc->sym;
			if (insn->call_dest->static_call_tramp) {
				list_add_tail(&insn->static_call_node,
					      &file->static_call_list);
			}
			continue;
		} else if (reloc->sym->sec->idx) {
			dest_sec = reloc->sym->sec;
			dest_off = reloc->sym->sym.st_value +
				   arch_dest_reloc_offset(reloc->addend);
		} else {
			/* non-func asm code jumping to another file */
			continue;
		}

		insn->jump_dest = find_insn(file, dest_sec, dest_off);
		if (!insn->jump_dest) {

			/*
			 * This is a special case where an alt instruction
			 * jumps past the end of the section.  These are
			 * handled later in handle_group_alt().
			 */
			if (!strcmp(insn->sec->name, ".altinstr_replacement"))
				continue;

			WARN_FUNC("can't find jump dest instruction at %s+0x%lx",
				  insn->sec, insn->offset, dest_sec->name,
				  dest_off);
			return -1;
		}

		/*
		 * Cross-function jump.
		 */
		if (insn->func && insn->jump_dest->func &&
		    insn->func != insn->jump_dest->func) {

			/*
			 * For GCC 8+, create parent/child links for any cold
			 * subfunctions.  This is _mostly_ redundant with a
			 * similar initialization in read_symbols().
			 *
			 * If a function has aliases, we want the *first* such
			 * function in the symbol table to be the subfunction's
			 * parent.  In that case we overwrite the
			 * initialization done in read_symbols().
			 *
			 * However this code can't completely replace the
			 * read_symbols() code because this doesn't detect the
			 * case where the parent function's only reference to a
			 * subfunction is through a jump table.
			 */
			if (!strstr(insn->func->name, ".cold") &&
			    strstr(insn->jump_dest->func->name, ".cold")) {
				insn->func->cfunc = insn->jump_dest->func;
				insn->jump_dest->func->pfunc = insn->func;

			} else if (insn->jump_dest->func->pfunc != insn->func->pfunc &&
				   insn->jump_dest->offset == insn->jump_dest->func->offset) {

				/* internal sibling call (without reloc) */
				insn->call_dest = insn->jump_dest->func;
				if (insn->call_dest->static_call_tramp) {
					list_add_tail(&insn->static_call_node,
						      &file->static_call_list);
				}
			}
		}
	}

	return 0;
}

static void remove_insn_ops(struct instruction *insn)
{
	struct stack_op *op, *tmp;

	list_for_each_entry_safe(op, tmp, &insn->stack_ops, list) {
		list_del(&op->list);
		free(op);
	}
}

static struct symbol *find_call_destination(struct section *sec, unsigned long offset)
{
	struct symbol *call_dest;

	call_dest = find_func_by_offset(sec, offset);
	if (!call_dest)
		call_dest = find_symbol_by_offset(sec, offset);

	return call_dest;
}

/*
 * Find the destination instructions for all calls.
 */
static int add_call_destinations(struct objtool_file *file)
{
	struct instruction *insn;
	unsigned long dest_off;
	struct reloc *reloc;

	for_each_insn(file, insn) {
		if (insn->type != INSN_CALL)
			continue;

		reloc = find_reloc_by_dest_range(file->elf, insn->sec,
					       insn->offset, insn->len);
		if (!reloc) {
			dest_off = arch_jump_destination(insn);
			insn->call_dest = find_call_destination(insn->sec, dest_off);

			if (insn->ignore)
				continue;

			if (!insn->call_dest) {
				WARN_FUNC("unannotated intra-function call", insn->sec, insn->offset);
				return -1;
			}

			if (insn->func && insn->call_dest->type != STT_FUNC) {
				WARN_FUNC("unsupported call to non-function",
					  insn->sec, insn->offset);
				return -1;
			}

		} else if (reloc->sym->type == STT_SECTION) {
			dest_off = arch_dest_reloc_offset(reloc->addend);
			insn->call_dest = find_call_destination(reloc->sym->sec,
								dest_off);
			if (!insn->call_dest) {
				WARN_FUNC("can't find call dest symbol at %s+0x%lx",
					  insn->sec, insn->offset,
					  reloc->sym->sec->name,
					  dest_off);
				return -1;
			}
		} else
			insn->call_dest = reloc->sym;

		/*
		 * Many compilers cannot disable KCOV with a function attribute
		 * so they need a little help, NOP out any KCOV calls from noinstr
		 * text.
		 */
		if (insn->sec->noinstr &&
		    !strncmp(insn->call_dest->name, "__sanitizer_cov_", 16)) {
			if (reloc) {
				reloc->type = R_NONE;
				elf_write_reloc(file->elf, reloc);
			}

			elf_write_insn(file->elf, insn->sec,
				       insn->offset, insn->len,
				       arch_nop_insn(insn->len));
			insn->type = INSN_NOP;
		}

		if (mcount && !strcmp(insn->call_dest->name, "__fentry__")) {
			if (reloc) {
				reloc->type = R_NONE;
				elf_write_reloc(file->elf, reloc);
			}

			elf_write_insn(file->elf, insn->sec,
				       insn->offset, insn->len,
				       arch_nop_insn(insn->len));

			insn->type = INSN_NOP;

			list_add_tail(&insn->mcount_loc_node,
				      &file->mcount_loc_list);
		}

		/*
		 * Whatever stack impact regular CALLs have, should be undone
		 * by the RETURN of the called function.
		 *
		 * Annotated intra-function calls retain the stack_ops but
		 * are converted to JUMP, see read_intra_function_calls().
		 */
		remove_insn_ops(insn);
	}

	return 0;
}

/*
 * The .alternatives section requires some extra special care over and above
 * other special sections because alternatives are patched in place.
 */
static int handle_group_alt(struct objtool_file *file,
			    struct special_alt *special_alt,
			    struct instruction *orig_insn,
			    struct instruction **new_insn)
{
	struct instruction *last_orig_insn, *last_new_insn = NULL, *insn, *nop = NULL;
	struct alt_group *orig_alt_group, *new_alt_group;
	unsigned long dest_off;


	orig_alt_group = malloc(sizeof(*orig_alt_group));
	if (!orig_alt_group) {
		WARN("malloc failed");
		return -1;
	}
	orig_alt_group->cfi = calloc(special_alt->orig_len,
				     sizeof(struct cfi_state *));
	if (!orig_alt_group->cfi) {
		WARN("calloc failed");
		return -1;
	}

	last_orig_insn = NULL;
	insn = orig_insn;
	sec_for_each_insn_from(file, insn) {
		if (insn->offset >= special_alt->orig_off + special_alt->orig_len)
			break;

		insn->alt_group = orig_alt_group;
		last_orig_insn = insn;
	}
	orig_alt_group->orig_group = NULL;
	orig_alt_group->first_insn = orig_insn;
	orig_alt_group->last_insn = last_orig_insn;


	new_alt_group = malloc(sizeof(*new_alt_group));
	if (!new_alt_group) {
		WARN("malloc failed");
		return -1;
	}

	if (special_alt->new_len < special_alt->orig_len) {
		/*
		 * Insert a fake nop at the end to make the replacement
		 * alt_group the same size as the original.  This is needed to
		 * allow propagate_alt_cfi() to do its magic.  When the last
		 * instruction affects the stack, the instruction after it (the
		 * nop) will propagate the new state to the shared CFI array.
		 */
		nop = malloc(sizeof(*nop));
		if (!nop) {
			WARN("malloc failed");
			return -1;
		}
		memset(nop, 0, sizeof(*nop));
		INIT_LIST_HEAD(&nop->alts);
		INIT_LIST_HEAD(&nop->stack_ops);
		init_cfi_state(&nop->cfi);

		nop->sec = special_alt->new_sec;
		nop->offset = special_alt->new_off + special_alt->new_len;
		nop->len = special_alt->orig_len - special_alt->new_len;
		nop->type = INSN_NOP;
		nop->func = orig_insn->func;
		nop->alt_group = new_alt_group;
		nop->ignore = orig_insn->ignore_alts;
	}

	if (!special_alt->new_len) {
		*new_insn = nop;
		goto end;
	}

	insn = *new_insn;
	sec_for_each_insn_from(file, insn) {
		struct reloc *alt_reloc;

		if (insn->offset >= special_alt->new_off + special_alt->new_len)
			break;

		last_new_insn = insn;

		insn->ignore = orig_insn->ignore_alts;
		insn->func = orig_insn->func;
		insn->alt_group = new_alt_group;

		/*
		 * Since alternative replacement code is copy/pasted by the
		 * kernel after applying relocations, generally such code can't
		 * have relative-address relocation references to outside the
		 * .altinstr_replacement section, unless the arch's
		 * alternatives code can adjust the relative offsets
		 * accordingly.
		 */
		alt_reloc = find_reloc_by_dest_range(file->elf, insn->sec,
						   insn->offset, insn->len);
		if (alt_reloc &&
		    !arch_support_alt_relocation(special_alt, insn, alt_reloc)) {

			WARN_FUNC("unsupported relocation in alternatives section",
				  insn->sec, insn->offset);
			return -1;
		}

		if (!is_static_jump(insn))
			continue;

		if (!insn->immediate)
			continue;

		dest_off = arch_jump_destination(insn);
		if (dest_off == special_alt->new_off + special_alt->new_len)
			insn->jump_dest = next_insn_same_sec(file, last_orig_insn);

		if (!insn->jump_dest) {
			WARN_FUNC("can't find alternative jump destination",
				  insn->sec, insn->offset);
			return -1;
		}
	}

	if (!last_new_insn) {
		WARN_FUNC("can't find last new alternative instruction",
			  special_alt->new_sec, special_alt->new_off);
		return -1;
	}

	if (nop)
		list_add(&nop->list, &last_new_insn->list);
end:
	new_alt_group->orig_group = orig_alt_group;
	new_alt_group->first_insn = *new_insn;
	new_alt_group->last_insn = nop ? : last_new_insn;
	new_alt_group->cfi = orig_alt_group->cfi;
	return 0;
}

/*
 * A jump table entry can either convert a nop to a jump or a jump to a nop.
 * If the original instruction is a jump, make the alt entry an effective nop
 * by just skipping the original instruction.
 */
static int handle_jump_alt(struct objtool_file *file,
			   struct special_alt *special_alt,
			   struct instruction *orig_insn,
			   struct instruction **new_insn)
{
	if (orig_insn->type == INSN_NOP)
		return 0;

	if (orig_insn->type != INSN_JUMP_UNCONDITIONAL) {
		WARN_FUNC("unsupported instruction at jump label",
			  orig_insn->sec, orig_insn->offset);
		return -1;
	}

	*new_insn = list_next_entry(orig_insn, list);
	return 0;
}

/*
 * Read all the special sections which have alternate instructions which can be
 * patched in or redirected to at runtime.  Each instruction having alternate
 * instruction(s) has them added to its insn->alts list, which will be
 * traversed in validate_branch().
 */
static int add_special_section_alts(struct objtool_file *file)
{
	struct list_head special_alts;
	struct instruction *orig_insn, *new_insn;
	struct special_alt *special_alt, *tmp;
	struct alternative *alt;
	int ret;

	ret = special_get_alts(file->elf, &special_alts);
	if (ret)
		return ret;

	list_for_each_entry_safe(special_alt, tmp, &special_alts, list) {

		orig_insn = find_insn(file, special_alt->orig_sec,
				      special_alt->orig_off);
		if (!orig_insn) {
			WARN_FUNC("special: can't find orig instruction",
				  special_alt->orig_sec, special_alt->orig_off);
			ret = -1;
			goto out;
		}

		new_insn = NULL;
		if (!special_alt->group || special_alt->new_len) {
			new_insn = find_insn(file, special_alt->new_sec,
					     special_alt->new_off);
			if (!new_insn) {
				WARN_FUNC("special: can't find new instruction",
					  special_alt->new_sec,
					  special_alt->new_off);
				ret = -1;
				goto out;
			}
		}

		if (special_alt->group) {
			if (!special_alt->orig_len) {
				WARN_FUNC("empty alternative entry",
					  orig_insn->sec, orig_insn->offset);
				continue;
			}

			ret = handle_group_alt(file, special_alt, orig_insn,
					       &new_insn);
			if (ret)
				goto out;
		} else if (special_alt->jump_or_nop) {
			ret = handle_jump_alt(file, special_alt, orig_insn,
					      &new_insn);
			if (ret)
				goto out;
		}

		alt = malloc(sizeof(*alt));
		if (!alt) {
			WARN("malloc failed");
			ret = -1;
			goto out;
		}

		alt->insn = new_insn;
		alt->skip_orig = special_alt->skip_orig;
		orig_insn->ignore_alts |= special_alt->skip_alt;
		list_add_tail(&alt->list, &orig_insn->alts);

		list_del(&special_alt->list);
		free(special_alt);
	}

out:
	return ret;
}

static int add_jump_table(struct objtool_file *file, struct instruction *insn,
			    struct reloc *table)
{
	struct reloc *reloc = table;
	struct instruction *dest_insn;
	struct alternative *alt;
	struct symbol *pfunc = insn->func->pfunc;
	unsigned int prev_offset = 0;

	/*
	 * Each @reloc is a switch table relocation which points to the target
	 * instruction.
	 */
	list_for_each_entry_from(reloc, &table->sec->reloc_list, list) {

		/* Check for the end of the table: */
		if (reloc != table && reloc->jump_table_start)
			break;

		/* Make sure the table entries are consecutive: */
		if (prev_offset && reloc->offset != prev_offset + 8)
			break;

		/* Detect function pointers from contiguous objects: */
		if (reloc->sym->sec == pfunc->sec &&
		    reloc->addend == pfunc->offset)
			break;

		dest_insn = find_insn(file, reloc->sym->sec, reloc->addend);
		if (!dest_insn)
			break;

		/* Make sure the destination is in the same function: */
		if (!dest_insn->func || dest_insn->func->pfunc != pfunc)
			break;

		alt = malloc(sizeof(*alt));
		if (!alt) {
			WARN("malloc failed");
			return -1;
		}

		alt->insn = dest_insn;
		list_add_tail(&alt->list, &insn->alts);
		prev_offset = reloc->offset;
	}

	if (!prev_offset) {
		WARN_FUNC("can't find switch jump table",
			  insn->sec, insn->offset);
		return -1;
	}

	return 0;
}

/*
 * find_jump_table() - Given a dynamic jump, find the switch jump table
 * associated with it.
 */
static struct reloc *find_jump_table(struct objtool_file *file,
				      struct symbol *func,
				      struct instruction *insn)
{
	struct reloc *table_reloc;
	struct instruction *dest_insn, *orig_insn = insn;

	/*
	 * Backward search using the @first_jump_src links, these help avoid
	 * much of the 'in between' code. Which avoids us getting confused by
	 * it.
	 */
	for (;
	     insn && insn->func && insn->func->pfunc == func;
	     insn = insn->first_jump_src ?: prev_insn_same_sym(file, insn)) {

		if (insn != orig_insn && insn->type == INSN_JUMP_DYNAMIC)
			break;

		/* allow small jumps within the range */
		if (insn->type == INSN_JUMP_UNCONDITIONAL &&
		    insn->jump_dest &&
		    (insn->jump_dest->offset <= insn->offset ||
		     insn->jump_dest->offset > orig_insn->offset))
		    break;

		table_reloc = arch_find_switch_table(file, insn);
		if (!table_reloc)
			continue;
		dest_insn = find_insn(file, table_reloc->sym->sec, table_reloc->addend);
		if (!dest_insn || !dest_insn->func || dest_insn->func->pfunc != func)
			continue;

		return table_reloc;
	}

	return NULL;
}

/*
 * First pass: Mark the head of each jump table so that in the next pass,
 * we know when a given jump table ends and the next one starts.
 */
static void mark_func_jump_tables(struct objtool_file *file,
				    struct symbol *func)
{
	struct instruction *insn, *last = NULL;
	struct reloc *reloc;

	func_for_each_insn(file, func, insn) {
		if (!last)
			last = insn;

		/*
		 * Store back-pointers for unconditional forward jumps such
		 * that find_jump_table() can back-track using those and
		 * avoid some potentially confusing code.
		 */
		if (insn->type == INSN_JUMP_UNCONDITIONAL && insn->jump_dest &&
		    insn->offset > last->offset &&
		    insn->jump_dest->offset > insn->offset &&
		    !insn->jump_dest->first_jump_src) {

			insn->jump_dest->first_jump_src = insn;
			last = insn->jump_dest;
		}

		if (insn->type != INSN_JUMP_DYNAMIC)
			continue;

		reloc = find_jump_table(file, func, insn);
		if (reloc) {
			reloc->jump_table_start = true;
			insn->jump_table = reloc;
		}
	}
}

static int add_func_jump_tables(struct objtool_file *file,
				  struct symbol *func)
{
	struct instruction *insn;
	int ret;

	func_for_each_insn(file, func, insn) {
		if (!insn->jump_table)
			continue;

		ret = add_jump_table(file, insn, insn->jump_table);
		if (ret)
			return ret;
	}

	return 0;
}

/*
 * For some switch statements, gcc generates a jump table in the .rodata
 * section which contains a list of addresses within the function to jump to.
 * This finds these jump tables and adds them to the insn->alts lists.
 */
static int add_jump_table_alts(struct objtool_file *file)
{
	struct section *sec;
	struct symbol *func;
	int ret;

	if (!file->rodata)
		return 0;

	for_each_sec(file, sec) {
		list_for_each_entry(func, &sec->symbol_list, list) {
			if (func->type != STT_FUNC)
				continue;

			mark_func_jump_tables(file, func);
			ret = add_func_jump_tables(file, func);
			if (ret)
				return ret;
		}
	}

	return 0;
}

static void set_func_state(struct cfi_state *state)
{
	state->cfa = initial_func_cfi.cfa;
	memcpy(&state->regs, &initial_func_cfi.regs,
	       CFI_NUM_REGS * sizeof(struct cfi_reg));
	state->stack_size = initial_func_cfi.cfa.offset;
}

static int read_unwind_hints(struct objtool_file *file)
{
	struct section *sec, *relocsec;
	struct reloc *reloc;
	struct unwind_hint *hint;
	struct instruction *insn;
	int i;

	sec = find_section_by_name(file->elf, ".discard.unwind_hints");
	if (!sec)
		return 0;

	relocsec = sec->reloc;
	if (!relocsec) {
		WARN("missing .rela.discard.unwind_hints section");
		return -1;
	}

	if (sec->len % sizeof(struct unwind_hint)) {
		WARN("struct unwind_hint size mismatch");
		return -1;
	}

	file->hints = true;

	for (i = 0; i < sec->len / sizeof(struct unwind_hint); i++) {
		hint = (struct unwind_hint *)sec->data->d_buf + i;

		reloc = find_reloc_by_dest(file->elf, sec, i * sizeof(*hint));
		if (!reloc) {
			WARN("can't find reloc for unwind_hints[%d]", i);
			return -1;
		}

		insn = find_insn(file, reloc->sym->sec, reloc->addend);
		if (!insn) {
			WARN("can't find insn for unwind_hints[%d]", i);
			return -1;
		}

		insn->hint = true;

		if (hint->type == UNWIND_HINT_TYPE_FUNC) {
			set_func_state(&insn->cfi);
			continue;
		}

		if (arch_decode_hint_reg(insn, hint->sp_reg)) {
			WARN_FUNC("unsupported unwind_hint sp base reg %d",
				  insn->sec, insn->offset, hint->sp_reg);
			return -1;
		}

		insn->cfi.cfa.offset = bswap_if_needed(hint->sp_offset);
		insn->cfi.type = hint->type;
		insn->cfi.end = hint->end;
	}

	return 0;
}

static int read_retpoline_hints(struct objtool_file *file)
{
	struct section *sec;
	struct instruction *insn;
	struct reloc *reloc;

	sec = find_section_by_name(file->elf, ".rela.discard.retpoline_safe");
	if (!sec)
		return 0;

	list_for_each_entry(reloc, &sec->reloc_list, list) {
		if (reloc->sym->type != STT_SECTION) {
			WARN("unexpected relocation symbol type in %s", sec->name);
			return -1;
		}

		insn = find_insn(file, reloc->sym->sec, reloc->addend);
		if (!insn) {
			WARN("bad .discard.retpoline_safe entry");
			return -1;
		}

		if (insn->type != INSN_JUMP_DYNAMIC &&
		    insn->type != INSN_CALL_DYNAMIC) {
			WARN_FUNC("retpoline_safe hint not an indirect jump/call",
				  insn->sec, insn->offset);
			return -1;
		}

		insn->retpoline_safe = true;
	}

	return 0;
}

static int read_instr_hints(struct objtool_file *file)
{
	struct section *sec;
	struct instruction *insn;
	struct reloc *reloc;

	sec = find_section_by_name(file->elf, ".rela.discard.instr_end");
	if (!sec)
		return 0;

	list_for_each_entry(reloc, &sec->reloc_list, list) {
		if (reloc->sym->type != STT_SECTION) {
			WARN("unexpected relocation symbol type in %s", sec->name);
			return -1;
		}

		insn = find_insn(file, reloc->sym->sec, reloc->addend);
		if (!insn) {
			WARN("bad .discard.instr_end entry");
			return -1;
		}

		insn->instr--;
	}

	sec = find_section_by_name(file->elf, ".rela.discard.instr_begin");
	if (!sec)
		return 0;

	list_for_each_entry(reloc, &sec->reloc_list, list) {
		if (reloc->sym->type != STT_SECTION) {
			WARN("unexpected relocation symbol type in %s", sec->name);
			return -1;
		}

		insn = find_insn(file, reloc->sym->sec, reloc->addend);
		if (!insn) {
			WARN("bad .discard.instr_begin entry");
			return -1;
		}

		insn->instr++;
	}

	return 0;
}

static int read_intra_function_calls(struct objtool_file *file)
{
	struct instruction *insn;
	struct section *sec;
	struct reloc *reloc;

	sec = find_section_by_name(file->elf, ".rela.discard.intra_function_calls");
	if (!sec)
		return 0;

	list_for_each_entry(reloc, &sec->reloc_list, list) {
		unsigned long dest_off;

		if (reloc->sym->type != STT_SECTION) {
			WARN("unexpected relocation symbol type in %s",
			     sec->name);
			return -1;
		}

		insn = find_insn(file, reloc->sym->sec, reloc->addend);
		if (!insn) {
			WARN("bad .discard.intra_function_call entry");
			return -1;
		}

		if (insn->type != INSN_CALL) {
			WARN_FUNC("intra_function_call not a direct call",
				  insn->sec, insn->offset);
			return -1;
		}

		/*
		 * Treat intra-function CALLs as JMPs, but with a stack_op.
		 * See add_call_destinations(), which strips stack_ops from
		 * normal CALLs.
		 */
		insn->type = INSN_JUMP_UNCONDITIONAL;

		dest_off = insn->offset + insn->len + insn->immediate;
		insn->jump_dest = find_insn(file, insn->sec, dest_off);
		if (!insn->jump_dest) {
			WARN_FUNC("can't find call dest at %s+0x%lx",
				  insn->sec, insn->offset,
				  insn->sec->name, dest_off);
			return -1;
		}
	}

	return 0;
}

static int read_static_call_tramps(struct objtool_file *file)
{
	struct section *sec;
	struct symbol *func;

	for_each_sec(file, sec) {
		list_for_each_entry(func, &sec->symbol_list, list) {
			if (func->bind == STB_GLOBAL &&
			    !strncmp(func->name, STATIC_CALL_TRAMP_PREFIX_STR,
				     strlen(STATIC_CALL_TRAMP_PREFIX_STR)))
				func->static_call_tramp = true;
		}
	}

	return 0;
}

static void mark_rodata(struct objtool_file *file)
{
	struct section *sec;
	bool found = false;

	/*
	 * Search for the following rodata sections, each of which can
	 * potentially contain jump tables:
	 *
	 * - .rodata: can contain GCC switch tables
	 * - .rodata.<func>: same, if -fdata-sections is being used
	 * - .rodata..c_jump_table: contains C annotated jump tables
	 *
	 * .rodata.str1.* sections are ignored; they don't contain jump tables.
	 */
	for_each_sec(file, sec) {
		if (!strncmp(sec->name, ".rodata", 7) &&
		    !strstr(sec->name, ".str1.")) {
			sec->rodata = true;
			found = true;
		}
	}

	file->rodata = found;
}

static int decode_sections(struct objtool_file *file)
{
	int ret;

	mark_rodata(file);

	ret = decode_instructions(file);
	if (ret)
		return ret;

	ret = add_dead_ends(file);
	if (ret)
		return ret;

	add_ignores(file);
	add_uaccess_safe(file);

	ret = add_ignore_alternatives(file);
	if (ret)
		return ret;

	ret = read_static_call_tramps(file);
	if (ret)
		return ret;

	ret = add_jump_destinations(file);
	if (ret)
		return ret;

	ret = add_special_section_alts(file);
	if (ret)
		return ret;

	ret = read_intra_function_calls(file);
	if (ret)
		return ret;

	ret = add_call_destinations(file);
	if (ret)
		return ret;

	ret = add_jump_table_alts(file);
	if (ret)
		return ret;

	ret = read_unwind_hints(file);
	if (ret)
		return ret;

	ret = read_retpoline_hints(file);
	if (ret)
		return ret;

	ret = read_instr_hints(file);
	if (ret)
		return ret;

	return 0;
}

static bool is_fentry_call(struct instruction *insn)
{
	if (insn->type == INSN_CALL && insn->call_dest &&
	    insn->call_dest->type == STT_NOTYPE &&
	    !strcmp(insn->call_dest->name, "__fentry__"))
		return true;

	return false;
}

static bool has_modified_stack_frame(struct instruction *insn, struct insn_state *state)
{
	struct cfi_state *cfi = &state->cfi;
	int i;

	if (cfi->cfa.base != initial_func_cfi.cfa.base || cfi->drap)
		return true;

	if (cfi->cfa.offset != initial_func_cfi.cfa.offset)
		return true;

	if (cfi->stack_size != initial_func_cfi.cfa.offset)
		return true;

	for (i = 0; i < CFI_NUM_REGS; i++) {
		if (cfi->regs[i].base != initial_func_cfi.regs[i].base ||
		    cfi->regs[i].offset != initial_func_cfi.regs[i].offset)
			return true;
	}

	return false;
}

static bool check_reg_frame_pos(const struct cfi_reg *reg,
				int expected_offset)
{
	return reg->base == CFI_CFA &&
	       reg->offset == expected_offset;
}

static bool has_valid_stack_frame(struct insn_state *state)
{
	struct cfi_state *cfi = &state->cfi;

	if (cfi->cfa.base == CFI_BP &&
	    check_reg_frame_pos(&cfi->regs[CFI_BP], -cfi->cfa.offset) &&
	    check_reg_frame_pos(&cfi->regs[CFI_RA], -cfi->cfa.offset + 8))
		return true;

	if (cfi->drap && cfi->regs[CFI_BP].base == CFI_BP)
		return true;

	return false;
}

static int update_cfi_state_regs(struct instruction *insn,
				  struct cfi_state *cfi,
				  struct stack_op *op)
{
	struct cfi_reg *cfa = &cfi->cfa;

	if (cfa->base != CFI_SP && cfa->base != CFI_SP_INDIRECT)
		return 0;

	/* push */
	if (op->dest.type == OP_DEST_PUSH || op->dest.type == OP_DEST_PUSHF)
		cfa->offset += 8;

	/* pop */
	if (op->src.type == OP_SRC_POP || op->src.type == OP_SRC_POPF)
		cfa->offset -= 8;

	/* add immediate to sp */
	if (op->dest.type == OP_DEST_REG && op->src.type == OP_SRC_ADD &&
	    op->dest.reg == CFI_SP && op->src.reg == CFI_SP)
		cfa->offset -= op->src.offset;

	return 0;
}

static void save_reg(struct cfi_state *cfi, unsigned char reg, int base, int offset)
{
	if (arch_callee_saved_reg(reg) &&
	    cfi->regs[reg].base == CFI_UNDEFINED) {
		cfi->regs[reg].base = base;
		cfi->regs[reg].offset = offset;
	}
}

static void restore_reg(struct cfi_state *cfi, unsigned char reg)
{
	cfi->regs[reg].base = initial_func_cfi.regs[reg].base;
	cfi->regs[reg].offset = initial_func_cfi.regs[reg].offset;
}

/*
 * A note about DRAP stack alignment:
 *
 * GCC has the concept of a DRAP register, which is used to help keep track of
 * the stack pointer when aligning the stack.  r10 or r13 is used as the DRAP
 * register.  The typical DRAP pattern is:
 *
 *   4c 8d 54 24 08		lea    0x8(%rsp),%r10
 *   48 83 e4 c0		and    $0xffffffffffffffc0,%rsp
 *   41 ff 72 f8		pushq  -0x8(%r10)
 *   55				push   %rbp
 *   48 89 e5			mov    %rsp,%rbp
 *				(more pushes)
 *   41 52			push   %r10
 *				...
 *   41 5a			pop    %r10
 *				(more pops)
 *   5d				pop    %rbp
 *   49 8d 62 f8		lea    -0x8(%r10),%rsp
 *   c3				retq
 *
 * There are some variations in the epilogues, like:
 *
 *   5b				pop    %rbx
 *   41 5a			pop    %r10
 *   41 5c			pop    %r12
 *   41 5d			pop    %r13
 *   41 5e			pop    %r14
 *   c9				leaveq
 *   49 8d 62 f8		lea    -0x8(%r10),%rsp
 *   c3				retq
 *
 * and:
 *
 *   4c 8b 55 e8		mov    -0x18(%rbp),%r10
 *   48 8b 5d e0		mov    -0x20(%rbp),%rbx
 *   4c 8b 65 f0		mov    -0x10(%rbp),%r12
 *   4c 8b 6d f8		mov    -0x8(%rbp),%r13
 *   c9				leaveq
 *   49 8d 62 f8		lea    -0x8(%r10),%rsp
 *   c3				retq
 *
 * Sometimes r13 is used as the DRAP register, in which case it's saved and
 * restored beforehand:
 *
 *   41 55			push   %r13
 *   4c 8d 6c 24 10		lea    0x10(%rsp),%r13
 *   48 83 e4 f0		and    $0xfffffffffffffff0,%rsp
 *				...
 *   49 8d 65 f0		lea    -0x10(%r13),%rsp
 *   41 5d			pop    %r13
 *   c3				retq
 */
static int update_cfi_state(struct instruction *insn, struct cfi_state *cfi,
			     struct stack_op *op)
{
	struct cfi_reg *cfa = &cfi->cfa;
	struct cfi_reg *regs = cfi->regs;

	/* stack operations don't make sense with an undefined CFA */
	if (cfa->base == CFI_UNDEFINED) {
		if (insn->func) {
			WARN_FUNC("undefined stack state", insn->sec, insn->offset);
			return -1;
		}
		return 0;
	}

	if (cfi->type == UNWIND_HINT_TYPE_REGS ||
	    cfi->type == UNWIND_HINT_TYPE_REGS_PARTIAL)
		return update_cfi_state_regs(insn, cfi, op);

	switch (op->dest.type) {

	case OP_DEST_REG:
		switch (op->src.type) {

		case OP_SRC_REG:
			if (op->src.reg == CFI_SP && op->dest.reg == CFI_BP &&
			    cfa->base == CFI_SP &&
			    check_reg_frame_pos(&regs[CFI_BP], -cfa->offset)) {

				/* mov %rsp, %rbp */
				cfa->base = op->dest.reg;
				cfi->bp_scratch = false;
			}

			else if (op->src.reg == CFI_SP &&
				 op->dest.reg == CFI_BP && cfi->drap) {

				/* drap: mov %rsp, %rbp */
				regs[CFI_BP].base = CFI_BP;
				regs[CFI_BP].offset = -cfi->stack_size;
				cfi->bp_scratch = false;
			}

			else if (op->src.reg == CFI_SP && cfa->base == CFI_SP) {

				/*
				 * mov %rsp, %reg
				 *
				 * This is needed for the rare case where GCC
				 * does:
				 *
				 *   mov    %rsp, %rax
				 *   ...
				 *   mov    %rax, %rsp
				 */
				cfi->vals[op->dest.reg].base = CFI_CFA;
				cfi->vals[op->dest.reg].offset = -cfi->stack_size;
			}

			else if (op->src.reg == CFI_BP && op->dest.reg == CFI_SP &&
				 cfa->base == CFI_BP) {

				/*
				 * mov %rbp, %rsp
				 *
				 * Restore the original stack pointer (Clang).
				 */
				cfi->stack_size = -cfi->regs[CFI_BP].offset;
			}

			else if (op->dest.reg == cfa->base) {

				/* mov %reg, %rsp */
				if (cfa->base == CFI_SP &&
				    cfi->vals[op->src.reg].base == CFI_CFA) {

					/*
					 * This is needed for the rare case
					 * where GCC does something dumb like:
					 *
					 *   lea    0x8(%rsp), %rcx
					 *   ...
					 *   mov    %rcx, %rsp
					 */
					cfa->offset = -cfi->vals[op->src.reg].offset;
					cfi->stack_size = cfa->offset;

				} else if (cfa->base == CFI_SP &&
					   cfi->vals[op->src.reg].base == CFI_SP_INDIRECT &&
					   cfi->vals[op->src.reg].offset == cfa->offset) {

					/*
					 * Stack swizzle:
					 *
					 * 1: mov %rsp, (%[tos])
					 * 2: mov %[tos], %rsp
					 *    ...
					 * 3: pop %rsp
					 *
					 * Where:
					 *
					 * 1 - places a pointer to the previous
					 *     stack at the Top-of-Stack of the
					 *     new stack.
					 *
					 * 2 - switches to the new stack.
					 *
					 * 3 - pops the Top-of-Stack to restore
					 *     the original stack.
					 *
					 * Note: we set base to SP_INDIRECT
					 * here and preserve offset. Therefore
					 * when the unwinder reaches ToS it
					 * will dereference SP and then add the
					 * offset to find the next frame, IOW:
					 * (%rsp) + offset.
					 */
					cfa->base = CFI_SP_INDIRECT;

				} else {
					cfa->base = CFI_UNDEFINED;
					cfa->offset = 0;
				}
			}

			else if (op->dest.reg == CFI_SP &&
				 cfi->vals[op->src.reg].base == CFI_SP_INDIRECT &&
				 cfi->vals[op->src.reg].offset == cfa->offset) {

				/*
				 * The same stack swizzle case 2) as above. But
				 * because we can't change cfa->base, case 3)
				 * will become a regular POP. Pretend we're a
				 * PUSH so things don't go unbalanced.
				 */
				cfi->stack_size += 8;
			}


			break;

		case OP_SRC_ADD:
			if (op->dest.reg == CFI_SP && op->src.reg == CFI_SP) {

				/* add imm, %rsp */
				cfi->stack_size -= op->src.offset;
				if (cfa->base == CFI_SP)
					cfa->offset -= op->src.offset;
				break;
			}

			if (op->dest.reg == CFI_SP && op->src.reg == CFI_BP) {

				/* lea disp(%rbp), %rsp */
				cfi->stack_size = -(op->src.offset + regs[CFI_BP].offset);
				break;
			}

			if (!cfi->drap && op->src.reg == CFI_SP &&
			    op->dest.reg == CFI_BP && cfa->base == CFI_SP &&
			    check_reg_frame_pos(&regs[CFI_BP], -cfa->offset + op->src.offset)) {

				/* lea disp(%rsp), %rbp */
				cfa->base = CFI_BP;
				cfa->offset -= op->src.offset;
				cfi->bp_scratch = false;
				break;
			}

			if (op->src.reg == CFI_SP && cfa->base == CFI_SP) {

				/* drap: lea disp(%rsp), %drap */
				cfi->drap_reg = op->dest.reg;

				/*
				 * lea disp(%rsp), %reg
				 *
				 * This is needed for the rare case where GCC
				 * does something dumb like:
				 *
				 *   lea    0x8(%rsp), %rcx
				 *   ...
				 *   mov    %rcx, %rsp
				 */
				cfi->vals[op->dest.reg].base = CFI_CFA;
				cfi->vals[op->dest.reg].offset = \
					-cfi->stack_size + op->src.offset;

				break;
			}

			if (cfi->drap && op->dest.reg == CFI_SP &&
			    op->src.reg == cfi->drap_reg) {

				 /* drap: lea disp(%drap), %rsp */
				cfa->base = CFI_SP;
				cfa->offset = cfi->stack_size = -op->src.offset;
				cfi->drap_reg = CFI_UNDEFINED;
				cfi->drap = false;
				break;
			}

			if (op->dest.reg == cfi->cfa.base) {
				WARN_FUNC("unsupported stack register modification",
					  insn->sec, insn->offset);
				return -1;
			}

			break;

		case OP_SRC_AND:
			if (op->dest.reg != CFI_SP ||
			    (cfi->drap_reg != CFI_UNDEFINED && cfa->base != CFI_SP) ||
			    (cfi->drap_reg == CFI_UNDEFINED && cfa->base != CFI_BP)) {
				WARN_FUNC("unsupported stack pointer realignment",
					  insn->sec, insn->offset);
				return -1;
			}

			if (cfi->drap_reg != CFI_UNDEFINED) {
				/* drap: and imm, %rsp */
				cfa->base = cfi->drap_reg;
				cfa->offset = cfi->stack_size = 0;
				cfi->drap = true;
			}

			/*
			 * Older versions of GCC (4.8ish) realign the stack
			 * without DRAP, with a frame pointer.
			 */

			break;

		case OP_SRC_POP:
		case OP_SRC_POPF:
			if (op->dest.reg == CFI_SP && cfa->base == CFI_SP_INDIRECT) {

				/* pop %rsp; # restore from a stack swizzle */
				cfa->base = CFI_SP;
				break;
			}

			if (!cfi->drap && op->dest.reg == cfa->base) {

				/* pop %rbp */
				cfa->base = CFI_SP;
			}

			if (cfi->drap && cfa->base == CFI_BP_INDIRECT &&
			    op->dest.reg == cfi->drap_reg &&
			    cfi->drap_offset == -cfi->stack_size) {

				/* drap: pop %drap */
				cfa->base = cfi->drap_reg;
				cfa->offset = 0;
				cfi->drap_offset = -1;

			} else if (regs[op->dest.reg].offset == -cfi->stack_size) {

				/* pop %reg */
				restore_reg(cfi, op->dest.reg);
			}

			cfi->stack_size -= 8;
			if (cfa->base == CFI_SP)
				cfa->offset -= 8;

			break;

		case OP_SRC_REG_INDIRECT:
			if (!cfi->drap && op->dest.reg == cfa->base &&
			    op->dest.reg == CFI_BP) {

				/* mov disp(%rsp), %rbp */
				cfa->base = CFI_SP;
				cfa->offset = cfi->stack_size;
			}

			if (cfi->drap && op->src.reg == CFI_BP &&
			    op->src.offset == cfi->drap_offset) {

				/* drap: mov disp(%rbp), %drap */
				cfa->base = cfi->drap_reg;
				cfa->offset = 0;
				cfi->drap_offset = -1;
			}

			if (cfi->drap && op->src.reg == CFI_BP &&
			    op->src.offset == regs[op->dest.reg].offset) {

				/* drap: mov disp(%rbp), %reg */
				restore_reg(cfi, op->dest.reg);

			} else if (op->src.reg == cfa->base &&
			    op->src.offset == regs[op->dest.reg].offset + cfa->offset) {

				/* mov disp(%rbp), %reg */
				/* mov disp(%rsp), %reg */
				restore_reg(cfi, op->dest.reg);

			} else if (op->src.reg == CFI_SP &&
				   op->src.offset == regs[op->dest.reg].offset + cfi->stack_size) {

				/* mov disp(%rsp), %reg */
				restore_reg(cfi, op->dest.reg);
			}

			break;

		default:
			WARN_FUNC("unknown stack-related instruction",
				  insn->sec, insn->offset);
			return -1;
		}

		break;

	case OP_DEST_PUSH:
	case OP_DEST_PUSHF:
		cfi->stack_size += 8;
		if (cfa->base == CFI_SP)
			cfa->offset += 8;

		if (op->src.type != OP_SRC_REG)
			break;

		if (cfi->drap) {
			if (op->src.reg == cfa->base && op->src.reg == cfi->drap_reg) {

				/* drap: push %drap */
				cfa->base = CFI_BP_INDIRECT;
				cfa->offset = -cfi->stack_size;

				/* save drap so we know when to restore it */
				cfi->drap_offset = -cfi->stack_size;

			} else if (op->src.reg == CFI_BP && cfa->base == cfi->drap_reg) {

				/* drap: push %rbp */
				cfi->stack_size = 0;

			} else {

				/* drap: push %reg */
				save_reg(cfi, op->src.reg, CFI_BP, -cfi->stack_size);
			}

		} else {

			/* push %reg */
			save_reg(cfi, op->src.reg, CFI_CFA, -cfi->stack_size);
		}

		/* detect when asm code uses rbp as a scratch register */
		if (!no_fp && insn->func && op->src.reg == CFI_BP &&
		    cfa->base != CFI_BP)
			cfi->bp_scratch = true;
		break;

	case OP_DEST_REG_INDIRECT:

		if (cfi->drap) {
			if (op->src.reg == cfa->base && op->src.reg == cfi->drap_reg) {

				/* drap: mov %drap, disp(%rbp) */
				cfa->base = CFI_BP_INDIRECT;
				cfa->offset = op->dest.offset;

				/* save drap offset so we know when to restore it */
				cfi->drap_offset = op->dest.offset;
			} else {

				/* drap: mov reg, disp(%rbp) */
				save_reg(cfi, op->src.reg, CFI_BP, op->dest.offset);
			}

		} else if (op->dest.reg == cfa->base) {

			/* mov reg, disp(%rbp) */
			/* mov reg, disp(%rsp) */
			save_reg(cfi, op->src.reg, CFI_CFA,
				 op->dest.offset - cfi->cfa.offset);

		} else if (op->dest.reg == CFI_SP) {

			/* mov reg, disp(%rsp) */
			save_reg(cfi, op->src.reg, CFI_CFA,
				 op->dest.offset - cfi->stack_size);

		} else if (op->src.reg == CFI_SP && op->dest.offset == 0) {

			/* mov %rsp, (%reg); # setup a stack swizzle. */
			cfi->vals[op->dest.reg].base = CFI_SP_INDIRECT;
			cfi->vals[op->dest.reg].offset = cfa->offset;
		}

		break;

	case OP_DEST_LEAVE:
		if ((!cfi->drap && cfa->base != CFI_BP) ||
		    (cfi->drap && cfa->base != cfi->drap_reg)) {
			WARN_FUNC("leave instruction with modified stack frame",
				  insn->sec, insn->offset);
			return -1;
		}

		/* leave (mov %rbp, %rsp; pop %rbp) */

		cfi->stack_size = -cfi->regs[CFI_BP].offset - 8;
		restore_reg(cfi, CFI_BP);

		if (!cfi->drap) {
			cfa->base = CFI_SP;
			cfa->offset -= 8;
		}

		break;

	case OP_DEST_MEM:
		if (op->src.type != OP_SRC_POP && op->src.type != OP_SRC_POPF) {
			WARN_FUNC("unknown stack-related memory operation",
				  insn->sec, insn->offset);
			return -1;
		}

		/* pop mem */
		cfi->stack_size -= 8;
		if (cfa->base == CFI_SP)
			cfa->offset -= 8;

		break;

	default:
		WARN_FUNC("unknown stack-related instruction",
			  insn->sec, insn->offset);
		return -1;
	}

	return 0;
}

/*
 * The stack layouts of alternatives instructions can sometimes diverge when
 * they have stack modifications.  That's fine as long as the potential stack
 * layouts don't conflict at any given potential instruction boundary.
 *
 * Flatten the CFIs of the different alternative code streams (both original
 * and replacement) into a single shared CFI array which can be used to detect
 * conflicts and nicely feed a linear array of ORC entries to the unwinder.
 */
static int propagate_alt_cfi(struct objtool_file *file, struct instruction *insn)
{
	struct cfi_state **alt_cfi;
	int group_off;

	if (!insn->alt_group)
		return 0;

	alt_cfi = insn->alt_group->cfi;
	group_off = insn->offset - insn->alt_group->first_insn->offset;

	if (!alt_cfi[group_off]) {
		alt_cfi[group_off] = &insn->cfi;
	} else {
		if (memcmp(alt_cfi[group_off], &insn->cfi, sizeof(struct cfi_state))) {
			WARN_FUNC("stack layout conflict in alternatives",
				  insn->sec, insn->offset);
			return -1;
		}
	}

	return 0;
}

static int handle_insn_ops(struct instruction *insn, struct insn_state *state)
{
	struct stack_op *op;

	list_for_each_entry(op, &insn->stack_ops, list) {

		if (update_cfi_state(insn, &state->cfi, op))
			return 1;

		if (op->dest.type == OP_DEST_PUSHF) {
			if (!state->uaccess_stack) {
				state->uaccess_stack = 1;
			} else if (state->uaccess_stack >> 31) {
				WARN_FUNC("PUSHF stack exhausted",
					  insn->sec, insn->offset);
				return 1;
			}
			state->uaccess_stack <<= 1;
			state->uaccess_stack  |= state->uaccess;
		}

		if (op->src.type == OP_SRC_POPF) {
			if (state->uaccess_stack) {
				state->uaccess = state->uaccess_stack & 1;
				state->uaccess_stack >>= 1;
				if (state->uaccess_stack == 1)
					state->uaccess_stack = 0;
			}
		}
	}

	return 0;
}

static bool insn_cfi_match(struct instruction *insn, struct cfi_state *cfi2)
{
	struct cfi_state *cfi1 = &insn->cfi;
	int i;

	if (memcmp(&cfi1->cfa, &cfi2->cfa, sizeof(cfi1->cfa))) {

		WARN_FUNC("stack state mismatch: cfa1=%d%+d cfa2=%d%+d",
			  insn->sec, insn->offset,
			  cfi1->cfa.base, cfi1->cfa.offset,
			  cfi2->cfa.base, cfi2->cfa.offset);

	} else if (memcmp(&cfi1->regs, &cfi2->regs, sizeof(cfi1->regs))) {
		for (i = 0; i < CFI_NUM_REGS; i++) {
			if (!memcmp(&cfi1->regs[i], &cfi2->regs[i],
				    sizeof(struct cfi_reg)))
				continue;

			WARN_FUNC("stack state mismatch: reg1[%d]=%d%+d reg2[%d]=%d%+d",
				  insn->sec, insn->offset,
				  i, cfi1->regs[i].base, cfi1->regs[i].offset,
				  i, cfi2->regs[i].base, cfi2->regs[i].offset);
			break;
		}

	} else if (cfi1->type != cfi2->type) {

		WARN_FUNC("stack state mismatch: type1=%d type2=%d",
			  insn->sec, insn->offset, cfi1->type, cfi2->type);

	} else if (cfi1->drap != cfi2->drap ||
		   (cfi1->drap && cfi1->drap_reg != cfi2->drap_reg) ||
		   (cfi1->drap && cfi1->drap_offset != cfi2->drap_offset)) {

		WARN_FUNC("stack state mismatch: drap1=%d(%d,%d) drap2=%d(%d,%d)",
			  insn->sec, insn->offset,
			  cfi1->drap, cfi1->drap_reg, cfi1->drap_offset,
			  cfi2->drap, cfi2->drap_reg, cfi2->drap_offset);

	} else
		return true;

	return false;
}

static inline bool func_uaccess_safe(struct symbol *func)
{
	if (func)
		return func->uaccess_safe;

	return false;
}

static inline const char *call_dest_name(struct instruction *insn)
{
	if (insn->call_dest)
		return insn->call_dest->name;

	return "{dynamic}";
}

static inline bool noinstr_call_dest(struct symbol *func)
{
	/*
	 * We can't deal with indirect function calls at present;
	 * assume they're instrumented.
	 */
	if (!func)
		return false;

	/*
	 * If the symbol is from a noinstr section; we good.
	 */
	if (func->sec->noinstr)
		return true;

	/*
	 * The __ubsan_handle_*() calls are like WARN(), they only happen when
	 * something 'BAD' happened. At the risk of taking the machine down,
	 * let them proceed to get the message out.
	 */
	if (!strncmp(func->name, "__ubsan_handle_", 15))
		return true;

	return false;
}

static int validate_call(struct instruction *insn, struct insn_state *state)
{
	if (state->noinstr && state->instr <= 0 &&
	    !noinstr_call_dest(insn->call_dest)) {
		WARN_FUNC("call to %s() leaves .noinstr.text section",
				insn->sec, insn->offset, call_dest_name(insn));
		return 1;
	}

	if (state->uaccess && !func_uaccess_safe(insn->call_dest)) {
		WARN_FUNC("call to %s() with UACCESS enabled",
				insn->sec, insn->offset, call_dest_name(insn));
		return 1;
	}

	if (state->df) {
		WARN_FUNC("call to %s() with DF set",
				insn->sec, insn->offset, call_dest_name(insn));
		return 1;
	}

	return 0;
}

static int validate_sibling_call(struct instruction *insn, struct insn_state *state)
{
	if (has_modified_stack_frame(insn, state)) {
		WARN_FUNC("sibling call from callable instruction with modified stack frame",
				insn->sec, insn->offset);
		return 1;
	}

	return validate_call(insn, state);
}

static int validate_return(struct symbol *func, struct instruction *insn, struct insn_state *state)
{
	if (state->noinstr && state->instr > 0) {
		WARN_FUNC("return with instrumentation enabled",
			  insn->sec, insn->offset);
		return 1;
	}

	if (state->uaccess && !func_uaccess_safe(func)) {
		WARN_FUNC("return with UACCESS enabled",
			  insn->sec, insn->offset);
		return 1;
	}

	if (!state->uaccess && func_uaccess_safe(func)) {
		WARN_FUNC("return with UACCESS disabled from a UACCESS-safe function",
			  insn->sec, insn->offset);
		return 1;
	}

	if (state->df) {
		WARN_FUNC("return with DF set",
			  insn->sec, insn->offset);
		return 1;
	}

	if (func && has_modified_stack_frame(insn, state)) {
		WARN_FUNC("return with modified stack frame",
			  insn->sec, insn->offset);
		return 1;
	}

	if (state->cfi.bp_scratch) {
		WARN_FUNC("BP used as a scratch register",
			  insn->sec, insn->offset);
		return 1;
	}

	return 0;
}

static struct instruction *next_insn_to_validate(struct objtool_file *file,
						 struct instruction *insn)
{
	struct alt_group *alt_group = insn->alt_group;

	/*
	 * Simulate the fact that alternatives are patched in-place.  When the
	 * end of a replacement alt_group is reached, redirect objtool flow to
	 * the end of the original alt_group.
	 */
	if (alt_group && insn == alt_group->last_insn && alt_group->orig_group)
		return next_insn_same_sec(file, alt_group->orig_group->last_insn);

	return next_insn_same_sec(file, insn);
}

/*
 * Follow the branch starting at the given instruction, and recursively follow
 * any other branches (jumps).  Meanwhile, track the frame pointer state at
 * each instruction and validate all the rules described in
 * tools/objtool/Documentation/stack-validation.txt.
 */
static int validate_branch(struct objtool_file *file, struct symbol *func,
			   struct instruction *insn, struct insn_state state)
{
	struct alternative *alt;
	struct instruction *next_insn;
	struct section *sec;
	u8 visited;
	int ret;

	sec = insn->sec;

	while (1) {
		next_insn = next_insn_to_validate(file, insn);

		if (file->c_file && func && insn->func && func != insn->func->pfunc) {
			WARN("%s() falls through to next function %s()",
			     func->name, insn->func->name);
			return 1;
		}

		if (func && insn->ignore) {
			WARN_FUNC("BUG: why am I validating an ignored function?",
				  sec, insn->offset);
			return 1;
		}

		visited = 1 << state.uaccess;
		if (insn->visited) {
			if (!insn->hint && !insn_cfi_match(insn, &state.cfi))
				return 1;

			if (insn->visited & visited)
				return 0;
		}

		if (state.noinstr)
			state.instr += insn->instr;

		if (insn->hint)
			state.cfi = insn->cfi;
		else
			insn->cfi = state.cfi;

		insn->visited |= visited;

		if (propagate_alt_cfi(file, insn))
			return 1;

		if (!insn->ignore_alts && !list_empty(&insn->alts)) {
			bool skip_orig = false;

			list_for_each_entry(alt, &insn->alts, list) {
				if (alt->skip_orig)
					skip_orig = true;

				ret = validate_branch(file, func, alt->insn, state);
				if (ret) {
					if (backtrace)
						BT_FUNC("(alt)", insn);
					return ret;
				}
			}

			if (skip_orig)
				return 0;
		}

		if (handle_insn_ops(insn, &state))
			return 1;

		switch (insn->type) {

		case INSN_RETURN:
			return validate_return(func, insn, &state);

		case INSN_CALL:
		case INSN_CALL_DYNAMIC:
			ret = validate_call(insn, &state);
			if (ret)
				return ret;

			if (!no_fp && func && !is_fentry_call(insn) &&
			    !has_valid_stack_frame(&state)) {
				WARN_FUNC("call without frame pointer save/setup",
					  sec, insn->offset);
				return 1;
			}

			if (dead_end_function(file, insn->call_dest))
				return 0;

			if (insn->type == INSN_CALL && insn->call_dest->static_call_tramp) {
				list_add_tail(&insn->static_call_node,
					      &file->static_call_list);
			}

			break;

		case INSN_JUMP_CONDITIONAL:
		case INSN_JUMP_UNCONDITIONAL:
			if (is_sibling_call(insn)) {
				ret = validate_sibling_call(insn, &state);
				if (ret)
					return ret;

			} else if (insn->jump_dest) {
				ret = validate_branch(file, func,
						      insn->jump_dest, state);
				if (ret) {
					if (backtrace)
						BT_FUNC("(branch)", insn);
					return ret;
				}
			}

			if (insn->type == INSN_JUMP_UNCONDITIONAL)
				return 0;

			break;

		case INSN_JUMP_DYNAMIC:
		case INSN_JUMP_DYNAMIC_CONDITIONAL:
			if (is_sibling_call(insn)) {
				ret = validate_sibling_call(insn, &state);
				if (ret)
					return ret;
			}

			if (insn->type == INSN_JUMP_DYNAMIC)
				return 0;

			break;

		case INSN_CONTEXT_SWITCH:
			if (func && (!next_insn || !next_insn->hint)) {
				WARN_FUNC("unsupported instruction in callable function",
					  sec, insn->offset);
				return 1;
			}
			return 0;

		case INSN_STAC:
			if (state.uaccess) {
				WARN_FUNC("recursive UACCESS enable", sec, insn->offset);
				return 1;
			}

			state.uaccess = true;
			break;

		case INSN_CLAC:
			if (!state.uaccess && func) {
				WARN_FUNC("redundant UACCESS disable", sec, insn->offset);
				return 1;
			}

			if (func_uaccess_safe(func) && !state.uaccess_stack) {
				WARN_FUNC("UACCESS-safe disables UACCESS", sec, insn->offset);
				return 1;
			}

			state.uaccess = false;
			break;

		case INSN_STD:
			if (state.df) {
				WARN_FUNC("recursive STD", sec, insn->offset);
				return 1;
			}

			state.df = true;
			break;

		case INSN_CLD:
			if (!state.df && func) {
				WARN_FUNC("redundant CLD", sec, insn->offset);
				return 1;
			}

			state.df = false;
			break;

		default:
			break;
		}

		if (insn->dead_end)
			return 0;

		if (!next_insn) {
			if (state.cfi.cfa.base == CFI_UNDEFINED)
				return 0;
			WARN("%s: unexpected end of section", sec->name);
			return 1;
		}

		insn = next_insn;
	}

	return 0;
}

static int validate_unwind_hints(struct objtool_file *file, struct section *sec)
{
	struct instruction *insn;
	struct insn_state state;
	int ret, warnings = 0;

	if (!file->hints)
		return 0;

	init_insn_state(&state, sec);

	if (sec) {
		insn = find_insn(file, sec, 0);
		if (!insn)
			return 0;
	} else {
		insn = list_first_entry(&file->insn_list, typeof(*insn), list);
	}

	while (&insn->list != &file->insn_list && (!sec || insn->sec == sec)) {
		if (insn->hint && !insn->visited) {
			ret = validate_branch(file, insn->func, insn, state);
			if (ret && backtrace)
				BT_FUNC("<=== (hint)", insn);
			warnings += ret;
		}

		insn = list_next_entry(insn, list);
	}

	return warnings;
}

static int validate_retpoline(struct objtool_file *file)
{
	struct instruction *insn;
	int warnings = 0;

	for_each_insn(file, insn) {
		if (insn->type != INSN_JUMP_DYNAMIC &&
		    insn->type != INSN_CALL_DYNAMIC)
			continue;

		if (insn->retpoline_safe)
			continue;

		/*
		 * .init.text code is ran before userspace and thus doesn't
		 * strictly need retpolines, except for modules which are
		 * loaded late, they very much do need retpoline in their
		 * .init.text
		 */
		if (!strcmp(insn->sec->name, ".init.text") && !module)
			continue;

		WARN_FUNC("indirect %s found in RETPOLINE build",
			  insn->sec, insn->offset,
			  insn->type == INSN_JUMP_DYNAMIC ? "jump" : "call");

		warnings++;
	}

	return warnings;
}

static bool is_kasan_insn(struct instruction *insn)
{
	return (insn->type == INSN_CALL &&
		!strcmp(insn->call_dest->name, "__asan_handle_no_return"));
}

static bool is_ubsan_insn(struct instruction *insn)
{
	return (insn->type == INSN_CALL &&
		!strcmp(insn->call_dest->name,
			"__ubsan_handle_builtin_unreachable"));
}

static bool ignore_unreachable_insn(struct objtool_file *file, struct instruction *insn)
{
	int i;
	struct instruction *prev_insn;

	if (insn->ignore || insn->type == INSN_NOP)
		return true;

	/*
	 * Ignore any unused exceptions.  This can happen when a whitelisted
	 * function has an exception table entry.
	 *
	 * Also ignore alternative replacement instructions.  This can happen
	 * when a whitelisted function uses one of the ALTERNATIVE macros.
	 */
	if (!strcmp(insn->sec->name, ".fixup") ||
	    !strcmp(insn->sec->name, ".altinstr_replacement") ||
	    !strcmp(insn->sec->name, ".altinstr_aux"))
		return true;

	if (!insn->func)
		return false;

	/*
	 * CONFIG_UBSAN_TRAP inserts a UD2 when it sees
	 * __builtin_unreachable().  The BUG() macro has an unreachable() after
	 * the UD2, which causes GCC's undefined trap logic to emit another UD2
	 * (or occasionally a JMP to UD2).
	 *
	 * It may also insert a UD2 after calling a __noreturn function.
	 */
	prev_insn = list_prev_entry(insn, list);
	if ((prev_insn->dead_end || dead_end_function(file, prev_insn->call_dest)) &&
	    (insn->type == INSN_BUG ||
	     (insn->type == INSN_JUMP_UNCONDITIONAL &&
	      insn->jump_dest && insn->jump_dest->type == INSN_BUG)))
		return true;

	/*
	 * Check if this (or a subsequent) instruction is related to
	 * CONFIG_UBSAN or CONFIG_KASAN.
	 *
	 * End the search at 5 instructions to avoid going into the weeds.
	 */
	for (i = 0; i < 5; i++) {

		if (is_kasan_insn(insn) || is_ubsan_insn(insn))
			return true;

		if (insn->type == INSN_JUMP_UNCONDITIONAL) {
			if (insn->jump_dest &&
			    insn->jump_dest->func == insn->func) {
				insn = insn->jump_dest;
				continue;
			}

			break;
		}

		if (insn->offset + insn->len >= insn->func->offset + insn->func->len)
			break;

		insn = list_next_entry(insn, list);
	}

	return false;
}

static int validate_symbol(struct objtool_file *file, struct section *sec,
			   struct symbol *sym, struct insn_state *state)
{
	struct instruction *insn;
	int ret;

	if (!sym->len) {
		WARN("%s() is missing an ELF size annotation", sym->name);
		return 1;
	}

	if (sym->pfunc != sym || sym->alias != sym)
		return 0;

	insn = find_insn(file, sec, sym->offset);
	if (!insn || insn->ignore || insn->visited)
		return 0;

	state->uaccess = sym->uaccess_safe;

	ret = validate_branch(file, insn->func, insn, *state);
	if (ret && backtrace)
		BT_FUNC("<=== (sym)", insn);
	return ret;
}

static int validate_section(struct objtool_file *file, struct section *sec)
{
	struct insn_state state;
	struct symbol *func;
	int warnings = 0;

	list_for_each_entry(func, &sec->symbol_list, list) {
		if (func->type != STT_FUNC)
			continue;

		init_insn_state(&state, sec);
		set_func_state(&state.cfi);

		warnings += validate_symbol(file, sec, func, &state);
	}

	return warnings;
}

static int validate_vmlinux_functions(struct objtool_file *file)
{
	struct section *sec;
	int warnings = 0;

	sec = find_section_by_name(file->elf, ".noinstr.text");
	if (sec) {
		warnings += validate_section(file, sec);
		warnings += validate_unwind_hints(file, sec);
	}

	sec = find_section_by_name(file->elf, ".entry.text");
	if (sec) {
		warnings += validate_section(file, sec);
		warnings += validate_unwind_hints(file, sec);
	}

	return warnings;
}

static int validate_functions(struct objtool_file *file)
{
	struct section *sec;
	int warnings = 0;

	for_each_sec(file, sec) {
		if (!(sec->sh.sh_flags & SHF_EXECINSTR))
			continue;

		warnings += validate_section(file, sec);
	}

	return warnings;
}

static int validate_reachable_instructions(struct objtool_file *file)
{
	struct instruction *insn;

	if (file->ignore_unreachables)
		return 0;

	for_each_insn(file, insn) {
		if (insn->visited || ignore_unreachable_insn(file, insn))
			continue;

		WARN_FUNC("unreachable instruction", insn->sec, insn->offset);
		return 1;
	}

	return 0;
}

int check(struct objtool_file *file)
{
	int ret, warnings = 0;

	arch_initial_func_cfi_state(&initial_func_cfi);

	ret = decode_sections(file);
	if (ret < 0)
		goto out;
	warnings += ret;

	if (list_empty(&file->insn_list))
		goto out;

	if (vmlinux && !validate_dup) {
		ret = validate_vmlinux_functions(file);
		if (ret < 0)
			goto out;

		warnings += ret;
		goto out;
	}

	if (retpoline) {
		ret = validate_retpoline(file);
		if (ret < 0)
			return ret;
		warnings += ret;
	}

	ret = validate_functions(file);
	if (ret < 0)
		goto out;
	warnings += ret;

	ret = validate_unwind_hints(file, NULL);
	if (ret < 0)
		goto out;
	warnings += ret;

	if (!warnings) {
		ret = validate_reachable_instructions(file);
		if (ret < 0)
			goto out;
		warnings += ret;
	}

	ret = create_static_call_sections(file);
	if (ret < 0)
		goto out;
	warnings += ret;

<<<<<<< HEAD
	if (mcount) {
		ret = create_mcount_loc_sections(file);
		if (ret < 0)
			goto out;
		warnings += ret;
	}

=======
>>>>>>> 724c8a23
out:
	/*
	 *  For now, don't fail the kernel build on fatal warnings.  These
	 *  errors are still fairly common due to the growing matrix of
	 *  supported toolchains and their recent pace of change.
	 */
	return 0;
}<|MERGE_RESOLUTION|>--- conflicted
+++ resolved
@@ -3150,7 +3150,6 @@
 		goto out;
 	warnings += ret;
 
-<<<<<<< HEAD
 	if (mcount) {
 		ret = create_mcount_loc_sections(file);
 		if (ret < 0)
@@ -3158,8 +3157,6 @@
 		warnings += ret;
 	}
 
-=======
->>>>>>> 724c8a23
 out:
 	/*
 	 *  For now, don't fail the kernel build on fatal warnings.  These
