# SPDX-License-Identifier: GPL-2.0
netfilter-objs := core.o nf_log.o nf_queue.o nf_sockopt.o utils.o

nf_conntrack-y	:= nf_conntrack_core.o nf_conntrack_standalone.o nf_conntrack_expect.o nf_conntrack_helper.o nf_conntrack_proto.o nf_conntrack_l3proto_generic.o nf_conntrack_proto_generic.o nf_conntrack_proto_tcp.o nf_conntrack_proto_udp.o nf_conntrack_extend.o nf_conntrack_acct.o nf_conntrack_seqadj.o
nf_conntrack-$(CONFIG_NF_CONNTRACK_TIMEOUT) += nf_conntrack_timeout.o
nf_conntrack-$(CONFIG_NF_CONNTRACK_TIMESTAMP) += nf_conntrack_timestamp.o
nf_conntrack-$(CONFIG_NF_CONNTRACK_EVENTS) += nf_conntrack_ecache.o
nf_conntrack-$(CONFIG_NF_CONNTRACK_LABELS) += nf_conntrack_labels.o
nf_conntrack-$(CONFIG_NF_CT_PROTO_DCCP) += nf_conntrack_proto_dccp.o
nf_conntrack-$(CONFIG_NF_CT_PROTO_SCTP) += nf_conntrack_proto_sctp.o

obj-$(CONFIG_NETFILTER) = netfilter.o

obj-$(CONFIG_NETFILTER_NETLINK) += nfnetlink.o
obj-$(CONFIG_NETFILTER_NETLINK_ACCT) += nfnetlink_acct.o
obj-$(CONFIG_NETFILTER_NETLINK_QUEUE) += nfnetlink_queue.o
obj-$(CONFIG_NETFILTER_NETLINK_LOG) += nfnetlink_log.o

# connection tracking
obj-$(CONFIG_NF_CONNTRACK) += nf_conntrack.o

obj-$(CONFIG_NF_CT_PROTO_GRE) += nf_conntrack_proto_gre.o

# netlink interface for nf_conntrack
obj-$(CONFIG_NF_CT_NETLINK) += nf_conntrack_netlink.o
obj-$(CONFIG_NF_CT_NETLINK_TIMEOUT) += nfnetlink_cttimeout.o
obj-$(CONFIG_NF_CT_NETLINK_HELPER) += nfnetlink_cthelper.o

# connection tracking helpers
nf_conntrack_h323-objs := nf_conntrack_h323_main.o nf_conntrack_h323_asn1.o

obj-$(CONFIG_NF_CONNTRACK_AMANDA) += nf_conntrack_amanda.o
obj-$(CONFIG_NF_CONNTRACK_FTP) += nf_conntrack_ftp.o
obj-$(CONFIG_NF_CONNTRACK_H323) += nf_conntrack_h323.o
obj-$(CONFIG_NF_CONNTRACK_IRC) += nf_conntrack_irc.o
obj-$(CONFIG_NF_CONNTRACK_BROADCAST) += nf_conntrack_broadcast.o
obj-$(CONFIG_NF_CONNTRACK_NETBIOS_NS) += nf_conntrack_netbios_ns.o
obj-$(CONFIG_NF_CONNTRACK_SNMP) += nf_conntrack_snmp.o
obj-$(CONFIG_NF_CONNTRACK_PPTP) += nf_conntrack_pptp.o
obj-$(CONFIG_NF_CONNTRACK_SANE) += nf_conntrack_sane.o
obj-$(CONFIG_NF_CONNTRACK_SIP) += nf_conntrack_sip.o
obj-$(CONFIG_NF_CONNTRACK_TFTP) += nf_conntrack_tftp.o

nf_nat-y	:= nf_nat_core.o nf_nat_proto_unknown.o nf_nat_proto_common.o \
		   nf_nat_proto_udp.o nf_nat_proto_tcp.o nf_nat_helper.o

# NAT protocols (nf_nat)
nf_nat-$(CONFIG_NF_NAT_PROTO_DCCP) += nf_nat_proto_dccp.o
nf_nat-$(CONFIG_NF_NAT_PROTO_SCTP) += nf_nat_proto_sctp.o

# generic transport layer logging
obj-$(CONFIG_NF_LOG_COMMON) += nf_log_common.o

# packet logging for netdev family
obj-$(CONFIG_NF_LOG_NETDEV) += nf_log_netdev.o

obj-$(CONFIG_NF_NAT) += nf_nat.o
nf_nat-$(CONFIG_NF_NAT_REDIRECT) += nf_nat_redirect.o

# NAT helpers
obj-$(CONFIG_NF_NAT_AMANDA) += nf_nat_amanda.o
obj-$(CONFIG_NF_NAT_FTP) += nf_nat_ftp.o
obj-$(CONFIG_NF_NAT_IRC) += nf_nat_irc.o
obj-$(CONFIG_NF_NAT_SIP) += nf_nat_sip.o
obj-$(CONFIG_NF_NAT_TFTP) += nf_nat_tftp.o

# SYNPROXY
obj-$(CONFIG_NETFILTER_SYNPROXY) += nf_synproxy_core.o

obj-$(CONFIG_NETFILTER_CONNCOUNT) += nf_conncount.o

# generic packet duplication from netdev family
obj-$(CONFIG_NF_DUP_NETDEV)	+= nf_dup_netdev.o

# nf_tables
nf_tables-objs := nf_tables_core.o nf_tables_api.o nft_chain_filter.o \
		  nf_tables_trace.o nft_immediate.o nft_cmp.o nft_range.o \
		  nft_bitwise.o nft_byteorder.o nft_payload.o nft_lookup.o \
		  nft_dynset.o nft_meta.o nft_rt.o nft_exthdr.o
<<<<<<< HEAD
=======

nf_tables_set-objs := nf_tables_set_core.o \
		      nft_set_hash.o nft_set_bitmap.o nft_set_rbtree.o
>>>>>>> 70bd23b5

obj-$(CONFIG_NF_TABLES)		+= nf_tables.o
obj-$(CONFIG_NF_TABLES_SET)	+= nf_tables_set.o
obj-$(CONFIG_NFT_COMPAT)	+= nft_compat.o
obj-$(CONFIG_NFT_CONNLIMIT)	+= nft_connlimit.o
obj-$(CONFIG_NFT_NUMGEN)	+= nft_numgen.o
obj-$(CONFIG_NFT_CT)		+= nft_ct.o
obj-$(CONFIG_NFT_FLOW_OFFLOAD)	+= nft_flow_offload.o
obj-$(CONFIG_NFT_LIMIT)		+= nft_limit.o
obj-$(CONFIG_NFT_NAT)		+= nft_nat.o
obj-$(CONFIG_NFT_OBJREF)	+= nft_objref.o
obj-$(CONFIG_NFT_QUEUE)		+= nft_queue.o
obj-$(CONFIG_NFT_QUOTA)		+= nft_quota.o
obj-$(CONFIG_NFT_REJECT) 	+= nft_reject.o
obj-$(CONFIG_NFT_REJECT_INET)	+= nft_reject_inet.o
obj-$(CONFIG_NFT_COUNTER)	+= nft_counter.o
obj-$(CONFIG_NFT_LOG)		+= nft_log.o
obj-$(CONFIG_NFT_MASQ)		+= nft_masq.o
obj-$(CONFIG_NFT_REDIR)		+= nft_redir.o
obj-$(CONFIG_NFT_HASH)		+= nft_hash.o
obj-$(CONFIG_NFT_FIB)		+= nft_fib.o
obj-$(CONFIG_NFT_FIB_INET)	+= nft_fib_inet.o
obj-$(CONFIG_NFT_FIB_NETDEV)	+= nft_fib_netdev.o
obj-$(CONFIG_NF_OSF)		+= nf_osf.o
obj-$(CONFIG_NFT_SOCKET)	+= nft_socket.o

# nf_tables netdev
obj-$(CONFIG_NFT_DUP_NETDEV)	+= nft_dup_netdev.o
obj-$(CONFIG_NFT_FWD_NETDEV)	+= nft_fwd_netdev.o

# flow table infrastructure
obj-$(CONFIG_NF_FLOW_TABLE)	+= nf_flow_table.o
nf_flow_table-objs := nf_flow_table_core.o nf_flow_table_ip.o

obj-$(CONFIG_NF_FLOW_TABLE_INET) += nf_flow_table_inet.o

# generic X tables 
obj-$(CONFIG_NETFILTER_XTABLES) += x_tables.o xt_tcpudp.o

# combos
obj-$(CONFIG_NETFILTER_XT_MARK) += xt_mark.o
obj-$(CONFIG_NETFILTER_XT_CONNMARK) += xt_connmark.o
obj-$(CONFIG_NETFILTER_XT_SET) += xt_set.o
obj-$(CONFIG_NETFILTER_XT_NAT) += xt_nat.o

# targets
obj-$(CONFIG_NETFILTER_XT_TARGET_AUDIT) += xt_AUDIT.o
obj-$(CONFIG_NETFILTER_XT_TARGET_CHECKSUM) += xt_CHECKSUM.o
obj-$(CONFIG_NETFILTER_XT_TARGET_CLASSIFY) += xt_CLASSIFY.o
obj-$(CONFIG_NETFILTER_XT_TARGET_CONNSECMARK) += xt_CONNSECMARK.o
obj-$(CONFIG_NETFILTER_XT_TARGET_CT) += xt_CT.o
obj-$(CONFIG_NETFILTER_XT_TARGET_DSCP) += xt_DSCP.o
obj-$(CONFIG_NETFILTER_XT_TARGET_HL) += xt_HL.o
obj-$(CONFIG_NETFILTER_XT_TARGET_HMARK) += xt_HMARK.o
obj-$(CONFIG_NETFILTER_XT_TARGET_LED) += xt_LED.o
obj-$(CONFIG_NETFILTER_XT_TARGET_LOG) += xt_LOG.o
obj-$(CONFIG_NETFILTER_XT_TARGET_NETMAP) += xt_NETMAP.o
obj-$(CONFIG_NETFILTER_XT_TARGET_NFLOG) += xt_NFLOG.o
obj-$(CONFIG_NETFILTER_XT_TARGET_NFQUEUE) += xt_NFQUEUE.o
obj-$(CONFIG_NETFILTER_XT_TARGET_RATEEST) += xt_RATEEST.o
obj-$(CONFIG_NETFILTER_XT_TARGET_REDIRECT) += xt_REDIRECT.o
obj-$(CONFIG_NETFILTER_XT_TARGET_SECMARK) += xt_SECMARK.o
obj-$(CONFIG_NETFILTER_XT_TARGET_TPROXY) += xt_TPROXY.o
obj-$(CONFIG_NETFILTER_XT_TARGET_TCPMSS) += xt_TCPMSS.o
obj-$(CONFIG_NETFILTER_XT_TARGET_TCPOPTSTRIP) += xt_TCPOPTSTRIP.o
obj-$(CONFIG_NETFILTER_XT_TARGET_TEE) += xt_TEE.o
obj-$(CONFIG_NETFILTER_XT_TARGET_TRACE) += xt_TRACE.o
obj-$(CONFIG_NETFILTER_XT_TARGET_IDLETIMER) += xt_IDLETIMER.o

# matches
obj-$(CONFIG_NETFILTER_XT_MATCH_ADDRTYPE) += xt_addrtype.o
obj-$(CONFIG_NETFILTER_XT_MATCH_BPF) += xt_bpf.o
obj-$(CONFIG_NETFILTER_XT_MATCH_CLUSTER) += xt_cluster.o
obj-$(CONFIG_NETFILTER_XT_MATCH_COMMENT) += xt_comment.o
obj-$(CONFIG_NETFILTER_XT_MATCH_CONNBYTES) += xt_connbytes.o
obj-$(CONFIG_NETFILTER_XT_MATCH_CONNLABEL) += xt_connlabel.o
obj-$(CONFIG_NETFILTER_XT_MATCH_CONNLIMIT) += xt_connlimit.o
obj-$(CONFIG_NETFILTER_XT_MATCH_CONNTRACK) += xt_conntrack.o
obj-$(CONFIG_NETFILTER_XT_MATCH_CPU) += xt_cpu.o
obj-$(CONFIG_NETFILTER_XT_MATCH_DCCP) += xt_dccp.o
obj-$(CONFIG_NETFILTER_XT_MATCH_DEVGROUP) += xt_devgroup.o
obj-$(CONFIG_NETFILTER_XT_MATCH_DSCP) += xt_dscp.o
obj-$(CONFIG_NETFILTER_XT_MATCH_ECN) += xt_ecn.o
obj-$(CONFIG_NETFILTER_XT_MATCH_ESP) += xt_esp.o
obj-$(CONFIG_NETFILTER_XT_MATCH_HASHLIMIT) += xt_hashlimit.o
obj-$(CONFIG_NETFILTER_XT_MATCH_HELPER) += xt_helper.o
obj-$(CONFIG_NETFILTER_XT_MATCH_HL) += xt_hl.o
obj-$(CONFIG_NETFILTER_XT_MATCH_IPCOMP) += xt_ipcomp.o
obj-$(CONFIG_NETFILTER_XT_MATCH_IPRANGE) += xt_iprange.o
obj-$(CONFIG_NETFILTER_XT_MATCH_IPVS) += xt_ipvs.o
obj-$(CONFIG_NETFILTER_XT_MATCH_L2TP) += xt_l2tp.o
obj-$(CONFIG_NETFILTER_XT_MATCH_LENGTH) += xt_length.o
obj-$(CONFIG_NETFILTER_XT_MATCH_LIMIT) += xt_limit.o
obj-$(CONFIG_NETFILTER_XT_MATCH_MAC) += xt_mac.o
obj-$(CONFIG_NETFILTER_XT_MATCH_MULTIPORT) += xt_multiport.o
obj-$(CONFIG_NETFILTER_XT_MATCH_NFACCT) += xt_nfacct.o
obj-$(CONFIG_NETFILTER_XT_MATCH_OSF) += xt_osf.o
obj-$(CONFIG_NETFILTER_XT_MATCH_OWNER) += xt_owner.o
obj-$(CONFIG_NETFILTER_XT_MATCH_CGROUP) += xt_cgroup.o
obj-$(CONFIG_NETFILTER_XT_MATCH_PHYSDEV) += xt_physdev.o
obj-$(CONFIG_NETFILTER_XT_MATCH_PKTTYPE) += xt_pkttype.o
obj-$(CONFIG_NETFILTER_XT_MATCH_POLICY) += xt_policy.o
obj-$(CONFIG_NETFILTER_XT_MATCH_QUOTA) += xt_quota.o
obj-$(CONFIG_NETFILTER_XT_MATCH_RATEEST) += xt_rateest.o
obj-$(CONFIG_NETFILTER_XT_MATCH_REALM) += xt_realm.o
obj-$(CONFIG_NETFILTER_XT_MATCH_RECENT) += xt_recent.o
obj-$(CONFIG_NETFILTER_XT_MATCH_SCTP) += xt_sctp.o
obj-$(CONFIG_NETFILTER_XT_MATCH_SOCKET) += xt_socket.o
obj-$(CONFIG_NETFILTER_XT_MATCH_STATE) += xt_state.o
obj-$(CONFIG_NETFILTER_XT_MATCH_STATISTIC) += xt_statistic.o
obj-$(CONFIG_NETFILTER_XT_MATCH_STRING) += xt_string.o
obj-$(CONFIG_NETFILTER_XT_MATCH_TCPMSS) += xt_tcpmss.o
obj-$(CONFIG_NETFILTER_XT_MATCH_TIME) += xt_time.o
obj-$(CONFIG_NETFILTER_XT_MATCH_U32) += xt_u32.o

# ipset
obj-$(CONFIG_IP_SET) += ipset/

# IPVS
obj-$(CONFIG_IP_VS) += ipvs/<|MERGE_RESOLUTION|>--- conflicted
+++ resolved
@@ -77,12 +77,9 @@
 		  nf_tables_trace.o nft_immediate.o nft_cmp.o nft_range.o \
 		  nft_bitwise.o nft_byteorder.o nft_payload.o nft_lookup.o \
 		  nft_dynset.o nft_meta.o nft_rt.o nft_exthdr.o
-<<<<<<< HEAD
-=======
 
 nf_tables_set-objs := nf_tables_set_core.o \
 		      nft_set_hash.o nft_set_bitmap.o nft_set_rbtree.o
->>>>>>> 70bd23b5
 
 obj-$(CONFIG_NF_TABLES)		+= nf_tables.o
 obj-$(CONFIG_NF_TABLES_SET)	+= nf_tables_set.o
